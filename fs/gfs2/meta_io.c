// SPDX-License-Identifier: GPL-2.0-only
/*
 * Copyright (C) Sistina Software, Inc.  1997-2003 All rights reserved.
 * Copyright (C) 2004-2008 Red Hat, Inc.  All rights reserved.
 */

#include <linux/sched.h>
#include <linux/slab.h>
#include <linux/spinlock.h>
#include <linux/completion.h>
#include <linux/buffer_head.h>
#include <linux/mm.h>
#include <linux/pagemap.h>
#include <linux/writeback.h>
#include <linux/swap.h>
#include <linux/delay.h>
#include <linux/bio.h>
#include <linux/gfs2_ondisk.h>

#include "gfs2.h"
#include "incore.h"
#include "glock.h"
#include "glops.h"
#include "inode.h"
#include "log.h"
#include "lops.h"
#include "meta_io.h"
#include "rgrp.h"
#include "trans.h"
#include "util.h"
#include "trace_gfs2.h"

static int gfs2_aspace_writepage(struct page *page, struct writeback_control *wbc)
{
	struct buffer_head *bh, *head;
	int nr_underway = 0;
	int write_flags = REQ_META | REQ_PRIO | wbc_to_write_flags(wbc);

	BUG_ON(!PageLocked(page));
	BUG_ON(!page_has_buffers(page));

	head = page_buffers(page);
	bh = head;

	do {
		if (!buffer_mapped(bh))
			continue;
		/*
		 * If it's a fully non-blocking write attempt and we cannot
		 * lock the buffer then redirty the page.  Note that this can
		 * potentially cause a busy-wait loop from flusher thread and kswapd
		 * activity, but those code paths have their own higher-level
		 * throttling.
		 */
		if (wbc->sync_mode != WB_SYNC_NONE) {
			lock_buffer(bh);
		} else if (!trylock_buffer(bh)) {
			redirty_page_for_writepage(wbc, page);
			continue;
		}
		if (test_clear_buffer_dirty(bh)) {
			mark_buffer_async_write(bh);
		} else {
			unlock_buffer(bh);
		}
	} while ((bh = bh->b_this_page) != head);

	/*
	 * The page and its buffers are protected by PageWriteback(), so we can
	 * drop the bh refcounts early.
	 */
	BUG_ON(PageWriteback(page));
	set_page_writeback(page);

	do {
		struct buffer_head *next = bh->b_this_page;
		if (buffer_async_write(bh)) {
			submit_bh(REQ_OP_WRITE, write_flags, bh);
			nr_underway++;
		}
		bh = next;
	} while (bh != head);
	unlock_page(page);

	if (nr_underway == 0)
		end_page_writeback(page);

	return 0;
}

const struct address_space_operations gfs2_meta_aops = {
	.writepage = gfs2_aspace_writepage,
	.releasepage = gfs2_releasepage,
};

const struct address_space_operations gfs2_rgrp_aops = {
	.writepage = gfs2_aspace_writepage,
	.releasepage = gfs2_releasepage,
};

/**
 * gfs2_getbuf - Get a buffer with a given address space
 * @gl: the glock
 * @blkno: the block number (filesystem scope)
 * @create: 1 if the buffer should be created
 *
 * Returns: the buffer
 */

struct buffer_head *gfs2_getbuf(struct gfs2_glock *gl, u64 blkno, int create)
{
	struct address_space *mapping = gfs2_glock2aspace(gl);
	struct gfs2_sbd *sdp = gl->gl_name.ln_sbd;
	struct page *page;
	struct buffer_head *bh;
	unsigned int shift;
	unsigned long index;
	unsigned int bufnum;

	if (mapping == NULL)
		mapping = &sdp->sd_aspace;

	shift = PAGE_SHIFT - sdp->sd_sb.sb_bsize_shift;
	index = blkno >> shift;             /* convert block to page */
	bufnum = blkno - (index << shift);  /* block buf index within page */

	if (create) {
		for (;;) {
			page = grab_cache_page(mapping, index);
			if (page)
				break;
			yield();
		}
	} else {
		page = find_get_page_flags(mapping, index,
						FGP_LOCK|FGP_ACCESSED);
		if (!page)
			return NULL;
	}

	if (!page_has_buffers(page))
		create_empty_buffers(page, sdp->sd_sb.sb_bsize, 0);

	/* Locate header for our buffer within our page */
	for (bh = page_buffers(page); bufnum--; bh = bh->b_this_page)
		/* Do nothing */;
	get_bh(bh);

	if (!buffer_mapped(bh))
		map_bh(bh, sdp->sd_vfs, blkno);

	unlock_page(page);
	put_page(page);

	return bh;
}

static void meta_prep_new(struct buffer_head *bh)
{
	struct gfs2_meta_header *mh = (struct gfs2_meta_header *)bh->b_data;

	lock_buffer(bh);
	clear_buffer_dirty(bh);
	set_buffer_uptodate(bh);
	unlock_buffer(bh);

	mh->mh_magic = cpu_to_be32(GFS2_MAGIC);
}

/**
 * gfs2_meta_new - Get a block
 * @gl: The glock associated with this block
 * @blkno: The block number
 *
 * Returns: The buffer
 */

struct buffer_head *gfs2_meta_new(struct gfs2_glock *gl, u64 blkno)
{
	struct buffer_head *bh;
	bh = gfs2_getbuf(gl, blkno, CREATE);
	meta_prep_new(bh);
	return bh;
}

static void gfs2_meta_read_endio(struct bio *bio)
{
	struct bio_vec *bvec;
	struct bvec_iter_all iter_all;

	bio_for_each_segment_all(bvec, bio, iter_all) {
		struct page *page = bvec->bv_page;
		struct buffer_head *bh = page_buffers(page);
		unsigned int len = bvec->bv_len;

		while (bh_offset(bh) < bvec->bv_offset)
			bh = bh->b_this_page;
		do {
			struct buffer_head *next = bh->b_this_page;
			len -= bh->b_size;
			bh->b_end_io(bh, !bio->bi_status);
			bh = next;
		} while (bh && len);
	}
	bio_put(bio);
}

/*
 * Submit several consecutive buffer head I/O requests as a single bio I/O
 * request.  (See submit_bh_wbc.)
 */
static void gfs2_submit_bhs(int op, int op_flags, struct buffer_head *bhs[],
			    int num)
{
	while (num > 0) {
		struct buffer_head *bh = *bhs;
		struct bio *bio;

		bio = bio_alloc(GFP_NOIO, num);
		bio->bi_iter.bi_sector = bh->b_blocknr * (bh->b_size >> 9);
		bio_set_dev(bio, bh->b_bdev);
		while (num > 0) {
			bh = *bhs;
			if (!bio_add_page(bio, bh->b_page, bh->b_size, bh_offset(bh))) {
				BUG_ON(bio->bi_iter.bi_size == 0);
				break;
			}
			bhs++;
			num--;
		}
		bio->bi_end_io = gfs2_meta_read_endio;
		bio_set_op_attrs(bio, op, op_flags);
		submit_bio(bio);
	}
}

/**
 * gfs2_meta_read - Read a block from disk
 * @gl: The glock covering the block
 * @blkno: The block number
 * @flags: flags
 * @bhp: the place where the buffer is returned (NULL on failure)
 *
 * Returns: errno
 */

int gfs2_meta_read(struct gfs2_glock *gl, u64 blkno, int flags,
		   int rahead, struct buffer_head **bhp)
{
	struct gfs2_sbd *sdp = gl->gl_name.ln_sbd;
	struct buffer_head *bh, *bhs[2];
	int num = 0;

	if (unlikely(gfs2_withdrawn(sdp)) &&
<<<<<<< HEAD
	    (!sdp->sd_jdesc || (blkno != sdp->sd_jdesc->jd_no_addr))) {
=======
	    (!sdp->sd_jdesc || gl != sdp->sd_jinode_gl)) {
>>>>>>> 358c7c61
		*bhp = NULL;
		return -EIO;
	}

	*bhp = bh = gfs2_getbuf(gl, blkno, CREATE);

	lock_buffer(bh);
	if (buffer_uptodate(bh)) {
		unlock_buffer(bh);
		flags &= ~DIO_WAIT;
	} else {
		bh->b_end_io = end_buffer_read_sync;
		get_bh(bh);
		bhs[num++] = bh;
	}

	if (rahead) {
		bh = gfs2_getbuf(gl, blkno + 1, CREATE);

		lock_buffer(bh);
		if (buffer_uptodate(bh)) {
			unlock_buffer(bh);
			brelse(bh);
		} else {
			bh->b_end_io = end_buffer_read_sync;
			bhs[num++] = bh;
		}
	}

	gfs2_submit_bhs(REQ_OP_READ, REQ_META | REQ_PRIO, bhs, num);
	if (!(flags & DIO_WAIT))
		return 0;

	bh = *bhp;
	wait_on_buffer(bh);
	if (unlikely(!buffer_uptodate(bh))) {
		struct gfs2_trans *tr = current->journal_info;
		if (tr && test_bit(TR_TOUCHED, &tr->tr_flags))
			gfs2_io_error_bh_wd(sdp, bh);
		brelse(bh);
		*bhp = NULL;
		return -EIO;
	}

	return 0;
}

/**
 * gfs2_meta_wait - Reread a block from disk
 * @sdp: the filesystem
 * @bh: The block to wait for
 *
 * Returns: errno
 */

int gfs2_meta_wait(struct gfs2_sbd *sdp, struct buffer_head *bh)
{
	if (unlikely(gfs2_withdrawn(sdp)))
		return -EIO;

	wait_on_buffer(bh);

	if (!buffer_uptodate(bh)) {
		struct gfs2_trans *tr = current->journal_info;
		if (tr && test_bit(TR_TOUCHED, &tr->tr_flags))
			gfs2_io_error_bh_wd(sdp, bh);
		return -EIO;
	}
	if (unlikely(gfs2_withdrawn(sdp)))
		return -EIO;

	return 0;
}

void gfs2_remove_from_journal(struct buffer_head *bh, int meta)
{
	struct address_space *mapping = bh->b_page->mapping;
	struct gfs2_sbd *sdp = gfs2_mapping2sbd(mapping);
	struct gfs2_bufdata *bd = bh->b_private;
	struct gfs2_trans *tr = current->journal_info;
	int was_pinned = 0;

	if (test_clear_buffer_pinned(bh)) {
		trace_gfs2_pin(bd, 0);
		atomic_dec(&sdp->sd_log_pinned);
		list_del_init(&bd->bd_list);
		if (meta == REMOVE_META)
			tr->tr_num_buf_rm++;
		else
			tr->tr_num_databuf_rm++;
		set_bit(TR_TOUCHED, &tr->tr_flags);
		was_pinned = 1;
		brelse(bh);
	}
	if (bd) {
		spin_lock(&sdp->sd_ail_lock);
		if (bd->bd_tr) {
			gfs2_trans_add_revoke(sdp, bd);
		} else if (was_pinned) {
			bh->b_private = NULL;
			kmem_cache_free(gfs2_bufdata_cachep, bd);
		}
		spin_unlock(&sdp->sd_ail_lock);
	}
	clear_buffer_dirty(bh);
	clear_buffer_uptodate(bh);
}

/**
 * gfs2_meta_wipe - make inode's buffers so they aren't dirty/pinned anymore
 * @ip: the inode who owns the buffers
 * @bstart: the first buffer in the run
 * @blen: the number of buffers in the run
 *
 */

void gfs2_meta_wipe(struct gfs2_inode *ip, u64 bstart, u32 blen)
{
	struct gfs2_sbd *sdp = GFS2_SB(&ip->i_inode);
	struct buffer_head *bh;

	while (blen) {
		bh = gfs2_getbuf(ip->i_gl, bstart, NO_CREATE);
		if (bh) {
			lock_buffer(bh);
			gfs2_log_lock(sdp);
			gfs2_remove_from_journal(bh, REMOVE_META);
			gfs2_log_unlock(sdp);
			unlock_buffer(bh);
			brelse(bh);
		}

		bstart++;
		blen--;
	}
}

/**
 * gfs2_meta_indirect_buffer - Get a metadata buffer
 * @ip: The GFS2 inode
 * @height: The level of this buf in the metadata (indir addr) tree (if any)
 * @num: The block number (device relative) of the buffer
 * @bhp: the buffer is returned here
 *
 * Returns: errno
 */

int gfs2_meta_indirect_buffer(struct gfs2_inode *ip, int height, u64 num,
			      struct buffer_head **bhp)
{
	struct gfs2_sbd *sdp = GFS2_SB(&ip->i_inode);
	struct gfs2_glock *gl = ip->i_gl;
	struct buffer_head *bh;
	int ret = 0;
	u32 mtype = height ? GFS2_METATYPE_IN : GFS2_METATYPE_DI;
	int rahead = 0;

	if (num == ip->i_no_addr)
		rahead = ip->i_rahead;

	ret = gfs2_meta_read(gl, num, DIO_WAIT, rahead, &bh);
	if (ret == 0 && gfs2_metatype_check(sdp, bh, mtype)) {
		brelse(bh);
		ret = -EIO;
	} else {
		*bhp = bh;
	}
	return ret;
}

/**
 * gfs2_meta_ra - start readahead on an extent of a file
 * @gl: the glock the blocks belong to
 * @dblock: the starting disk block
 * @extlen: the number of blocks in the extent
 *
 * returns: the first buffer in the extent
 */

struct buffer_head *gfs2_meta_ra(struct gfs2_glock *gl, u64 dblock, u32 extlen)
{
	struct gfs2_sbd *sdp = gl->gl_name.ln_sbd;
	struct buffer_head *first_bh, *bh;
	u32 max_ra = gfs2_tune_get(sdp, gt_max_readahead) >>
			  sdp->sd_sb.sb_bsize_shift;

	BUG_ON(!extlen);

	if (max_ra < 1)
		max_ra = 1;
	if (extlen > max_ra)
		extlen = max_ra;

	first_bh = gfs2_getbuf(gl, dblock, CREATE);

	if (buffer_uptodate(first_bh))
		goto out;
	if (!buffer_locked(first_bh))
		ll_rw_block(REQ_OP_READ, REQ_META | REQ_PRIO, 1, &first_bh);

	dblock++;
	extlen--;

	while (extlen) {
		bh = gfs2_getbuf(gl, dblock, CREATE);

		if (!buffer_uptodate(bh) && !buffer_locked(bh))
			ll_rw_block(REQ_OP_READ,
				    REQ_RAHEAD | REQ_META | REQ_PRIO,
				    1, &bh);
		brelse(bh);
		dblock++;
		extlen--;
		if (!buffer_locked(first_bh) && buffer_uptodate(first_bh))
			goto out;
	}

	wait_on_buffer(first_bh);
out:
	return first_bh;
}
<|MERGE_RESOLUTION|>--- conflicted
+++ resolved
@@ -252,11 +252,7 @@
 	int num = 0;
 
 	if (unlikely(gfs2_withdrawn(sdp)) &&
-<<<<<<< HEAD
-	    (!sdp->sd_jdesc || (blkno != sdp->sd_jdesc->jd_no_addr))) {
-=======
 	    (!sdp->sd_jdesc || gl != sdp->sd_jinode_gl)) {
->>>>>>> 358c7c61
 		*bhp = NULL;
 		return -EIO;
 	}
