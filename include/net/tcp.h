--- conflicted
+++ resolved
@@ -387,11 +387,7 @@
 void tcp_close(struct sock *sk, long timeout);
 void tcp_init_sock(struct sock *sk);
 void tcp_init_transfer(struct sock *sk, int bpf_op);
-<<<<<<< HEAD
-unsigned int tcp_poll(struct file *file, struct socket *sock,
-=======
 __poll_t tcp_poll(struct file *file, struct socket *sock,
->>>>>>> 661e50bc
 		      struct poll_table_struct *wait);
 int tcp_getsockopt(struct sock *sk, int level, int optname,
 		   char __user *optval, int __user *optlen);
