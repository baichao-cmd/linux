/*
 *	pci.h
 *
 *	PCI defines and function prototypes
 *	Copyright 1994, Drew Eckhardt
 *	Copyright 1997--1999 Martin Mares <mj@ucw.cz>
 *
 *	For more information, please consult the following manuals (look at
 *	http://www.pcisig.com/ for how to get them):
 *
 *	PCI BIOS Specification
 *	PCI Local Bus Specification
 *	PCI to PCI Bridge Specification
 *	PCI System Design Guide
 */

#ifndef LINUX_PCI_H
#define LINUX_PCI_H

#include <linux/pci_regs.h>	/* The pci register defines */

/*
 * The PCI interface treats multi-function devices as independent
 * devices.  The slot/function address of each device is encoded
 * in a single byte as follows:
 *
 *	7:3 = slot
 *	2:0 = function
 */
#define PCI_DEVFN(slot, func)	((((slot) & 0x1f) << 3) | ((func) & 0x07))
#define PCI_SLOT(devfn)		(((devfn) >> 3) & 0x1f)
#define PCI_FUNC(devfn)		((devfn) & 0x07)

/* Ioctls for /proc/bus/pci/X/Y nodes. */
#define PCIIOC_BASE		('P' << 24 | 'C' << 16 | 'I' << 8)
#define PCIIOC_CONTROLLER	(PCIIOC_BASE | 0x00)	/* Get controller for PCI device. */
#define PCIIOC_MMAP_IS_IO	(PCIIOC_BASE | 0x01)	/* Set mmap state to I/O space. */
#define PCIIOC_MMAP_IS_MEM	(PCIIOC_BASE | 0x02)	/* Set mmap state to MEM space. */
#define PCIIOC_WRITE_COMBINE	(PCIIOC_BASE | 0x03)	/* Enable/disable write-combining. */

#ifdef __KERNEL__

#include <linux/mod_devicetable.h>

#include <linux/types.h>
#include <linux/init.h>
#include <linux/ioport.h>
#include <linux/list.h>
#include <linux/compiler.h>
#include <linux/errno.h>
#include <linux/kobject.h>
#include <linux/atomic.h>
#include <linux/device.h>
#include <linux/io.h>
#include <linux/irqreturn.h>

/* Include the ID list */
#include <linux/pci_ids.h>

/* pci_slot represents a physical slot */
struct pci_slot {
	struct pci_bus *bus;		/* The bus this slot is on */
	struct list_head list;		/* node in list of slots on this bus */
	struct hotplug_slot *hotplug;	/* Hotplug info (migrate over time) */
	unsigned char number;		/* PCI_SLOT(pci_dev->devfn) */
	struct kobject kobj;
};

static inline const char *pci_slot_name(const struct pci_slot *slot)
{
	return kobject_name(&slot->kobj);
}

/* File state for mmap()s on /proc/bus/pci/X/Y */
enum pci_mmap_state {
	pci_mmap_io,
	pci_mmap_mem
};

/* This defines the direction arg to the DMA mapping routines. */
#define PCI_DMA_BIDIRECTIONAL	0
#define PCI_DMA_TODEVICE	1
#define PCI_DMA_FROMDEVICE	2
#define PCI_DMA_NONE		3

/*
 *  For PCI devices, the region numbers are assigned this way:
 */
enum {
	/* #0-5: standard PCI resources */
	PCI_STD_RESOURCES,
	PCI_STD_RESOURCE_END = 5,

	/* #6: expansion ROM resource */
	PCI_ROM_RESOURCE,

	/* device specific resources */
#ifdef CONFIG_PCI_IOV
	PCI_IOV_RESOURCES,
	PCI_IOV_RESOURCE_END = PCI_IOV_RESOURCES + PCI_SRIOV_NUM_BARS - 1,
#endif

	/* resources assigned to buses behind the bridge */
#define PCI_BRIDGE_RESOURCE_NUM 4

	PCI_BRIDGE_RESOURCES,
	PCI_BRIDGE_RESOURCE_END = PCI_BRIDGE_RESOURCES +
				  PCI_BRIDGE_RESOURCE_NUM - 1,

	/* total resources associated with a PCI device */
	PCI_NUM_RESOURCES,

	/* preserve this for compatibility */
	DEVICE_COUNT_RESOURCE = PCI_NUM_RESOURCES,
};

typedef int __bitwise pci_power_t;

#define PCI_D0		((pci_power_t __force) 0)
#define PCI_D1		((pci_power_t __force) 1)
#define PCI_D2		((pci_power_t __force) 2)
#define PCI_D3hot	((pci_power_t __force) 3)
#define PCI_D3cold	((pci_power_t __force) 4)
#define PCI_UNKNOWN	((pci_power_t __force) 5)
#define PCI_POWER_ERROR	((pci_power_t __force) -1)

/* Remember to update this when the list above changes! */
extern const char *pci_power_names[];

static inline const char *pci_power_name(pci_power_t state)
{
	return pci_power_names[1 + (int) state];
}

#define PCI_PM_D2_DELAY	200
#define PCI_PM_D3_WAIT	10
#define PCI_PM_BUS_WAIT	50

/** The pci_channel state describes connectivity between the CPU and
 *  the pci device.  If some PCI bus between here and the pci device
 *  has crashed or locked up, this info is reflected here.
 */
typedef unsigned int __bitwise pci_channel_state_t;

enum pci_channel_state {
	/* I/O channel is in normal state */
	pci_channel_io_normal = (__force pci_channel_state_t) 1,

	/* I/O to channel is blocked */
	pci_channel_io_frozen = (__force pci_channel_state_t) 2,

	/* PCI card is dead */
	pci_channel_io_perm_failure = (__force pci_channel_state_t) 3,
};

typedef unsigned int __bitwise pcie_reset_state_t;

enum pcie_reset_state {
	/* Reset is NOT asserted (Use to deassert reset) */
	pcie_deassert_reset = (__force pcie_reset_state_t) 1,

	/* Use #PERST to reset PCI-E device */
	pcie_warm_reset = (__force pcie_reset_state_t) 2,

	/* Use PCI-E Hot Reset to reset device */
	pcie_hot_reset = (__force pcie_reset_state_t) 3
};

typedef unsigned short __bitwise pci_dev_flags_t;
enum pci_dev_flags {
	/* INTX_DISABLE in PCI_COMMAND register disables MSI
	 * generation too.
	 */
	PCI_DEV_FLAGS_MSI_INTX_DISABLE_BUG = (__force pci_dev_flags_t) 1,
	/* Device configuration is irrevocably lost if disabled into D3 */
	PCI_DEV_FLAGS_NO_D3 = (__force pci_dev_flags_t) 2,
	/* Provide indication device is assigned by a Virtual Machine Manager */
	PCI_DEV_FLAGS_ASSIGNED = (__force pci_dev_flags_t) 4,
};

enum pci_irq_reroute_variant {
	INTEL_IRQ_REROUTE_VARIANT = 1,
	MAX_IRQ_REROUTE_VARIANTS = 3
};

typedef unsigned short __bitwise pci_bus_flags_t;
enum pci_bus_flags {
	PCI_BUS_FLAGS_NO_MSI   = (__force pci_bus_flags_t) 1,
	PCI_BUS_FLAGS_NO_MMRBC = (__force pci_bus_flags_t) 2,
};

/* Based on the PCI Hotplug Spec, but some values are made up by us */
enum pci_bus_speed {
	PCI_SPEED_33MHz			= 0x00,
	PCI_SPEED_66MHz			= 0x01,
	PCI_SPEED_66MHz_PCIX		= 0x02,
	PCI_SPEED_100MHz_PCIX		= 0x03,
	PCI_SPEED_133MHz_PCIX		= 0x04,
	PCI_SPEED_66MHz_PCIX_ECC	= 0x05,
	PCI_SPEED_100MHz_PCIX_ECC	= 0x06,
	PCI_SPEED_133MHz_PCIX_ECC	= 0x07,
	PCI_SPEED_66MHz_PCIX_266	= 0x09,
	PCI_SPEED_100MHz_PCIX_266	= 0x0a,
	PCI_SPEED_133MHz_PCIX_266	= 0x0b,
	AGP_UNKNOWN			= 0x0c,
	AGP_1X				= 0x0d,
	AGP_2X				= 0x0e,
	AGP_4X				= 0x0f,
	AGP_8X				= 0x10,
	PCI_SPEED_66MHz_PCIX_533	= 0x11,
	PCI_SPEED_100MHz_PCIX_533	= 0x12,
	PCI_SPEED_133MHz_PCIX_533	= 0x13,
	PCIE_SPEED_2_5GT		= 0x14,
	PCIE_SPEED_5_0GT		= 0x15,
	PCIE_SPEED_8_0GT		= 0x16,
	PCI_SPEED_UNKNOWN		= 0xff,
};

struct pci_cap_saved_data {
	char cap_nr;
	unsigned int size;
	u32 data[0];
};

struct pci_cap_saved_state {
	struct hlist_node next;
	struct pci_cap_saved_data cap;
};

struct pcie_link_state;
struct pci_vpd;
struct pci_sriov;
struct pci_ats;

/*
 * The pci_dev structure is used to describe PCI devices.
 */
struct pci_dev {
	struct list_head bus_list;	/* node in per-bus list */
	struct pci_bus	*bus;		/* bus this device is on */
	struct pci_bus	*subordinate;	/* bus this device bridges to */

	void		*sysdata;	/* hook for sys-specific extension */
	struct proc_dir_entry *procent;	/* device entry in /proc/bus/pci */
	struct pci_slot	*slot;		/* Physical slot this device is in */

	unsigned int	devfn;		/* encoded device & function index */
	unsigned short	vendor;
	unsigned short	device;
	unsigned short	subsystem_vendor;
	unsigned short	subsystem_device;
	unsigned int	class;		/* 3 bytes: (base,sub,prog-if) */
	u8		revision;	/* PCI revision, low byte of class word */
	u8		hdr_type;	/* PCI header type (`multi' flag masked out) */
	u8		pcie_cap;	/* PCI-E capability offset */
	u8		pcie_type:4;	/* PCI-E device/port type */
	u8		pcie_mpss:3;	/* PCI-E Max Payload Size Supported */
	u8		rom_base_reg;	/* which config register controls the ROM */
	u8		pin;  		/* which interrupt pin this device uses */

	struct pci_driver *driver;	/* which driver has allocated this device */
	u64		dma_mask;	/* Mask of the bits of bus address this
					   device implements.  Normally this is
					   0xffffffff.  You only need to change
					   this if your device has broken DMA
					   or supports 64-bit transfers.  */

	struct device_dma_parameters dma_parms;

	pci_power_t     current_state;  /* Current operating state. In ACPI-speak,
					   this is D0-D3, D0 being fully functional,
					   and D3 being off. */
	int		pm_cap;		/* PM capability offset in the
					   configuration space */
	unsigned int	pme_support:5;	/* Bitmask of states from which PME#
					   can be generated */
	unsigned int	pme_interrupt:1;
	unsigned int	pme_poll:1;	/* Poll device's PME status bit */
	unsigned int	d1_support:1;	/* Low power state D1 is supported */
	unsigned int	d2_support:1;	/* Low power state D2 is supported */
	unsigned int	no_d1d2:1;	/* Only allow D0 and D3 */
	unsigned int	mmio_always_on:1;	/* disallow turning off io/mem
						   decoding during bar sizing */
	unsigned int	wakeup_prepared:1;
	unsigned int	d3_delay;	/* D3->D0 transition time in ms */

#ifdef CONFIG_PCIEASPM
	struct pcie_link_state	*link_state;	/* ASPM link state. */
#endif

	pci_channel_state_t error_state;	/* current connectivity state */
	struct	device	dev;		/* Generic device interface */

	int		cfg_size;	/* Size of configuration space */

	/*
	 * Instead of touching interrupt line and base address registers
	 * directly, use the values stored here. They might be different!
	 */
	unsigned int	irq;
	struct resource resource[DEVICE_COUNT_RESOURCE]; /* I/O and memory regions + expansion ROMs */

	/* These fields are used by common fixups */
	unsigned int	transparent:1;	/* Transparent PCI bridge */
	unsigned int	multifunction:1;/* Part of multi-function device */
	/* keep track of device state */
	unsigned int	is_added:1;
	unsigned int	is_busmaster:1; /* device is busmaster */
	unsigned int	no_msi:1;	/* device may not use msi */
	unsigned int	block_cfg_access:1;	/* config space access is blocked */
	unsigned int	broken_parity_status:1;	/* Device generates false positive parity */
	unsigned int	irq_reroute_variant:2;	/* device needs IRQ rerouting variant */
	unsigned int 	msi_enabled:1;
	unsigned int	msix_enabled:1;
	unsigned int	ari_enabled:1;	/* ARI forwarding */
	unsigned int	is_managed:1;
	unsigned int	is_pcie:1;	/* Obsolete. Will be removed.
					   Use pci_is_pcie() instead */
	unsigned int    needs_freset:1; /* Dev requires fundamental reset */
	unsigned int	state_saved:1;
	unsigned int	is_physfn:1;
	unsigned int	is_virtfn:1;
	unsigned int	reset_fn:1;
	unsigned int    is_hotplug_bridge:1;
	unsigned int    __aer_firmware_first_valid:1;
	unsigned int	__aer_firmware_first:1;
	pci_dev_flags_t dev_flags;
	atomic_t	enable_cnt;	/* pci_enable_device has been called */

	u32		saved_config_space[16]; /* config space saved at suspend time */
	struct hlist_head saved_cap_space;
	struct bin_attribute *rom_attr; /* attribute descriptor for sysfs ROM entry */
	int rom_attr_enabled;		/* has display of the rom attribute been enabled? */
	struct bin_attribute *res_attr[DEVICE_COUNT_RESOURCE]; /* sysfs file for resources */
	struct bin_attribute *res_attr_wc[DEVICE_COUNT_RESOURCE]; /* sysfs file for WC mapping of resources */
#ifdef CONFIG_PCI_MSI
	struct list_head msi_list;
	struct kset *msi_kset;
#endif
	struct pci_vpd *vpd;
#ifdef CONFIG_PCI_ATS
	union {
		struct pci_sriov *sriov;	/* SR-IOV capability related */
		struct pci_dev *physfn;	/* the PF this VF is associated with */
	};
	struct pci_ats	*ats;	/* Address Translation Service */
#endif
};

static inline struct pci_dev *pci_physfn(struct pci_dev *dev)
{
#ifdef CONFIG_PCI_IOV
	if (dev->is_virtfn)
		dev = dev->physfn;
#endif

	return dev;
}

extern struct pci_dev *alloc_pci_dev(void);

#define pci_dev_b(n) list_entry(n, struct pci_dev, bus_list)
#define	to_pci_dev(n) container_of(n, struct pci_dev, dev)
#define for_each_pci_dev(d) while ((d = pci_get_device(PCI_ANY_ID, PCI_ANY_ID, d)) != NULL)

static inline int pci_channel_offline(struct pci_dev *pdev)
{
	return (pdev->error_state != pci_channel_io_normal);
}

struct pci_host_bridge_window {
	struct list_head list;
	struct resource *res;		/* host bridge aperture (CPU address) */
	resource_size_t offset;		/* bus address + offset = CPU address */
};

struct pci_host_bridge {
	struct list_head list;
	struct pci_bus *bus;		/* root bus */
	struct list_head windows;	/* pci_host_bridge_windows */
};

/*
 * The first PCI_BRIDGE_RESOURCE_NUM PCI bus resources (those that correspond
 * to P2P or CardBus bridge windows) go in a table.  Additional ones (for
 * buses below host bridges or subtractive decode bridges) go in the list.
 * Use pci_bus_for_each_resource() to iterate through all the resources.
 */

/*
 * PCI_SUBTRACTIVE_DECODE means the bridge forwards the window implicitly
 * and there's no way to program the bridge with the details of the window.
 * This does not apply to ACPI _CRS windows, even with the _DEC subtractive-
 * decode bit set, because they are explicit and can be programmed with _SRS.
 */
#define PCI_SUBTRACTIVE_DECODE	0x1

struct pci_bus_resource {
	struct list_head list;
	struct resource *res;
	unsigned int flags;
};

#define PCI_REGION_FLAG_MASK	0x0fU	/* These bits of resource flags tell us the PCI region flags */

struct pci_bus {
	struct list_head node;		/* node in list of buses */
	struct pci_bus	*parent;	/* parent bus this bridge is on */
	struct list_head children;	/* list of child buses */
	struct list_head devices;	/* list of devices on this bus */
	struct pci_dev	*self;		/* bridge device as seen by parent */
	struct list_head slots;		/* list of slots on this bus */
	struct resource *resource[PCI_BRIDGE_RESOURCE_NUM];
	struct list_head resources;	/* address space routed to this bus */

	struct pci_ops	*ops;		/* configuration access functions */
	void		*sysdata;	/* hook for sys-specific extension */
	struct proc_dir_entry *procdir;	/* directory entry in /proc/bus/pci */

	unsigned char	number;		/* bus number */
	unsigned char	primary;	/* number of primary bridge */
	unsigned char	secondary;	/* number of secondary bridge */
	unsigned char	subordinate;	/* max number of subordinate buses */
	unsigned char	max_bus_speed;	/* enum pci_bus_speed */
	unsigned char	cur_bus_speed;	/* enum pci_bus_speed */

	char		name[48];

	unsigned short  bridge_ctl;	/* manage NO_ISA/FBB/et al behaviors */
	pci_bus_flags_t bus_flags;	/* Inherited by child busses */
	struct device		*bridge;
	struct device		dev;
	struct bin_attribute	*legacy_io; /* legacy I/O for this bus */
	struct bin_attribute	*legacy_mem; /* legacy mem */
	unsigned int		is_added:1;
};

#define pci_bus_b(n)	list_entry(n, struct pci_bus, node)
#define to_pci_bus(n)	container_of(n, struct pci_bus, dev)

/*
 * Returns true if the pci bus is root (behind host-pci bridge),
 * false otherwise
 */
static inline bool pci_is_root_bus(struct pci_bus *pbus)
{
	return !(pbus->parent);
}

#ifdef CONFIG_PCI_MSI
static inline bool pci_dev_msi_enabled(struct pci_dev *pci_dev)
{
	return pci_dev->msi_enabled || pci_dev->msix_enabled;
}
#else
static inline bool pci_dev_msi_enabled(struct pci_dev *pci_dev) { return false; }
#endif

/*
 * Error values that may be returned by PCI functions.
 */
#define PCIBIOS_SUCCESSFUL		0x00
#define PCIBIOS_FUNC_NOT_SUPPORTED	0x81
#define PCIBIOS_BAD_VENDOR_ID		0x83
#define PCIBIOS_DEVICE_NOT_FOUND	0x86
#define PCIBIOS_BAD_REGISTER_NUMBER	0x87
#define PCIBIOS_SET_FAILED		0x88
#define PCIBIOS_BUFFER_TOO_SMALL	0x89

/* Low-level architecture-dependent routines */

struct pci_ops {
	int (*read)(struct pci_bus *bus, unsigned int devfn, int where, int size, u32 *val);
	int (*write)(struct pci_bus *bus, unsigned int devfn, int where, int size, u32 val);
};

/*
 * ACPI needs to be able to access PCI config space before we've done a
 * PCI bus scan and created pci_bus structures.
 */
extern int raw_pci_read(unsigned int domain, unsigned int bus,
			unsigned int devfn, int reg, int len, u32 *val);
extern int raw_pci_write(unsigned int domain, unsigned int bus,
			unsigned int devfn, int reg, int len, u32 val);

struct pci_bus_region {
	resource_size_t start;
	resource_size_t end;
};

struct pci_dynids {
	spinlock_t lock;            /* protects list, index */
	struct list_head list;      /* for IDs added at runtime */
};

/* ---------------------------------------------------------------- */
/** PCI Error Recovery System (PCI-ERS).  If a PCI device driver provides
 *  a set of callbacks in struct pci_error_handlers, then that device driver
 *  will be notified of PCI bus errors, and will be driven to recovery
 *  when an error occurs.
 */

typedef unsigned int __bitwise pci_ers_result_t;

enum pci_ers_result {
	/* no result/none/not supported in device driver */
	PCI_ERS_RESULT_NONE = (__force pci_ers_result_t) 1,

	/* Device driver can recover without slot reset */
	PCI_ERS_RESULT_CAN_RECOVER = (__force pci_ers_result_t) 2,

	/* Device driver wants slot to be reset. */
	PCI_ERS_RESULT_NEED_RESET = (__force pci_ers_result_t) 3,

	/* Device has completely failed, is unrecoverable */
	PCI_ERS_RESULT_DISCONNECT = (__force pci_ers_result_t) 4,

	/* Device driver is fully recovered and operational */
	PCI_ERS_RESULT_RECOVERED = (__force pci_ers_result_t) 5,
};

/* PCI bus error event callbacks */
struct pci_error_handlers {
	/* PCI bus error detected on this device */
	pci_ers_result_t (*error_detected)(struct pci_dev *dev,
					   enum pci_channel_state error);

	/* MMIO has been re-enabled, but not DMA */
	pci_ers_result_t (*mmio_enabled)(struct pci_dev *dev);

	/* PCI Express link has been reset */
	pci_ers_result_t (*link_reset)(struct pci_dev *dev);

	/* PCI slot has been reset */
	pci_ers_result_t (*slot_reset)(struct pci_dev *dev);

	/* Device driver may resume normal operations */
	void (*resume)(struct pci_dev *dev);
};

/* ---------------------------------------------------------------- */

struct module;
struct pci_driver {
	struct list_head node;
	const char *name;
	const struct pci_device_id *id_table;	/* must be non-NULL for probe to be called */
	int  (*probe)  (struct pci_dev *dev, const struct pci_device_id *id);	/* New device inserted */
	void (*remove) (struct pci_dev *dev);	/* Device removed (NULL if not a hot-plug capable driver) */
	int  (*suspend) (struct pci_dev *dev, pm_message_t state);	/* Device suspended */
	int  (*suspend_late) (struct pci_dev *dev, pm_message_t state);
	int  (*resume_early) (struct pci_dev *dev);
	int  (*resume) (struct pci_dev *dev);	                /* Device woken up */
	void (*shutdown) (struct pci_dev *dev);
	struct pci_error_handlers *err_handler;
	struct device_driver	driver;
	struct pci_dynids dynids;
};

#define	to_pci_driver(drv) container_of(drv, struct pci_driver, driver)

/**
 * DEFINE_PCI_DEVICE_TABLE - macro used to describe a pci device table
 * @_table: device table name
 *
 * This macro is used to create a struct pci_device_id array (a device table)
 * in a generic manner.
 */
#define DEFINE_PCI_DEVICE_TABLE(_table) \
	const struct pci_device_id _table[] __devinitconst

/**
 * PCI_DEVICE - macro used to describe a specific pci device
 * @vend: the 16 bit PCI Vendor ID
 * @dev: the 16 bit PCI Device ID
 *
 * This macro is used to create a struct pci_device_id that matches a
 * specific device.  The subvendor and subdevice fields will be set to
 * PCI_ANY_ID.
 */
#define PCI_DEVICE(vend,dev) \
	.vendor = (vend), .device = (dev), \
	.subvendor = PCI_ANY_ID, .subdevice = PCI_ANY_ID

/**
 * PCI_DEVICE_CLASS - macro used to describe a specific pci device class
 * @dev_class: the class, subclass, prog-if triple for this device
 * @dev_class_mask: the class mask for this device
 *
 * This macro is used to create a struct pci_device_id that matches a
 * specific PCI class.  The vendor, device, subvendor, and subdevice
 * fields will be set to PCI_ANY_ID.
 */
#define PCI_DEVICE_CLASS(dev_class,dev_class_mask) \
	.class = (dev_class), .class_mask = (dev_class_mask), \
	.vendor = PCI_ANY_ID, .device = PCI_ANY_ID, \
	.subvendor = PCI_ANY_ID, .subdevice = PCI_ANY_ID

/**
 * PCI_VDEVICE - macro used to describe a specific pci device in short form
 * @vendor: the vendor name
 * @device: the 16 bit PCI Device ID
 *
 * This macro is used to create a struct pci_device_id that matches a
 * specific PCI device.  The subvendor, and subdevice fields will be set
 * to PCI_ANY_ID. The macro allows the next field to follow as the device
 * private data.
 */

#define PCI_VDEVICE(vendor, device)		\
	PCI_VENDOR_ID_##vendor, (device),	\
	PCI_ANY_ID, PCI_ANY_ID, 0, 0

/* these external functions are only available when PCI support is enabled */
#ifdef CONFIG_PCI

extern void pcie_bus_configure_settings(struct pci_bus *bus, u8 smpss);

enum pcie_bus_config_types {
	PCIE_BUS_TUNE_OFF,
	PCIE_BUS_SAFE,
	PCIE_BUS_PERFORMANCE,
	PCIE_BUS_PEER2PEER,
};

extern enum pcie_bus_config_types pcie_bus_config;

extern struct bus_type pci_bus_type;

/* Do NOT directly access these two variables, unless you are arch specific pci
 * code, or pci core code. */
extern struct list_head pci_root_buses;	/* list of all known PCI buses */
/* Some device drivers need know if pci is initiated */
extern int no_pci_devices(void);

void pcibios_fixup_bus(struct pci_bus *);
int __must_check pcibios_enable_device(struct pci_dev *, int mask);
char *pcibios_setup(char *str);

/* Used only when drivers/pci/setup.c is used */
resource_size_t pcibios_align_resource(void *, const struct resource *,
				resource_size_t,
				resource_size_t);
void pcibios_update_irq(struct pci_dev *, int irq);

/* Weak but can be overriden by arch */
void pci_fixup_cardbus(struct pci_bus *);

/* Generic PCI functions used internally */

void pcibios_resource_to_bus(struct pci_dev *dev, struct pci_bus_region *region,
			     struct resource *res);
void pcibios_bus_to_resource(struct pci_dev *dev, struct resource *res,
			     struct pci_bus_region *region);
void pcibios_scan_specific_bus(int busn);
extern struct pci_bus *pci_find_bus(int domain, int busnr);
void pci_bus_add_devices(const struct pci_bus *bus);
struct pci_bus *pci_scan_bus_parented(struct device *parent, int bus,
				      struct pci_ops *ops, void *sysdata);
struct pci_bus *pci_scan_bus(int bus, struct pci_ops *ops, void *sysdata);
struct pci_bus *pci_create_root_bus(struct device *parent, int bus,
				    struct pci_ops *ops, void *sysdata,
				    struct list_head *resources);
struct pci_bus * __devinit pci_scan_root_bus(struct device *parent, int bus,
					     struct pci_ops *ops, void *sysdata,
					     struct list_head *resources);
struct pci_bus *pci_add_new_bus(struct pci_bus *parent, struct pci_dev *dev,
				int busnr);
void pcie_update_link_speed(struct pci_bus *bus, u16 link_status);
struct pci_slot *pci_create_slot(struct pci_bus *parent, int slot_nr,
				 const char *name,
				 struct hotplug_slot *hotplug);
void pci_destroy_slot(struct pci_slot *slot);
void pci_renumber_slot(struct pci_slot *slot, int slot_nr);
int pci_scan_slot(struct pci_bus *bus, int devfn);
struct pci_dev *pci_scan_single_device(struct pci_bus *bus, int devfn);
void pci_device_add(struct pci_dev *dev, struct pci_bus *bus);
unsigned int pci_scan_child_bus(struct pci_bus *bus);
int __must_check pci_bus_add_device(struct pci_dev *dev);
void pci_read_bridge_bases(struct pci_bus *child);
struct resource *pci_find_parent_resource(const struct pci_dev *dev,
					  struct resource *res);
u8 pci_swizzle_interrupt_pin(struct pci_dev *dev, u8 pin);
int pci_get_interrupt_pin(struct pci_dev *dev, struct pci_dev **bridge);
u8 pci_common_swizzle(struct pci_dev *dev, u8 *pinp);
extern struct pci_dev *pci_dev_get(struct pci_dev *dev);
extern void pci_dev_put(struct pci_dev *dev);
extern void pci_remove_bus(struct pci_bus *b);
extern void __pci_remove_bus_device(struct pci_dev *dev);
extern void pci_stop_and_remove_bus_device(struct pci_dev *dev);
extern void pci_stop_bus_device(struct pci_dev *dev);
void pci_setup_cardbus(struct pci_bus *bus);
extern void pci_sort_breadthfirst(void);
#define dev_is_pci(d) ((d)->bus == &pci_bus_type)
#define dev_is_pf(d) ((dev_is_pci(d) ? to_pci_dev(d)->is_physfn : false))
#define dev_num_vf(d) ((dev_is_pci(d) ? pci_num_vf(to_pci_dev(d)) : 0))

/* Generic PCI functions exported to card drivers */

enum pci_lost_interrupt_reason {
	PCI_LOST_IRQ_NO_INFORMATION = 0,
	PCI_LOST_IRQ_DISABLE_MSI,
	PCI_LOST_IRQ_DISABLE_MSIX,
	PCI_LOST_IRQ_DISABLE_ACPI,
};
enum pci_lost_interrupt_reason pci_lost_interrupt(struct pci_dev *dev);
int pci_find_capability(struct pci_dev *dev, int cap);
int pci_find_next_capability(struct pci_dev *dev, u8 pos, int cap);
int pci_find_ext_capability(struct pci_dev *dev, int cap);
int pci_bus_find_ext_capability(struct pci_bus *bus, unsigned int devfn,
				int cap);
int pci_find_ht_capability(struct pci_dev *dev, int ht_cap);
int pci_find_next_ht_capability(struct pci_dev *dev, int pos, int ht_cap);
struct pci_bus *pci_find_next_bus(const struct pci_bus *from);

struct pci_dev *pci_get_device(unsigned int vendor, unsigned int device,
				struct pci_dev *from);
struct pci_dev *pci_get_subsys(unsigned int vendor, unsigned int device,
				unsigned int ss_vendor, unsigned int ss_device,
				struct pci_dev *from);
struct pci_dev *pci_get_slot(struct pci_bus *bus, unsigned int devfn);
struct pci_dev *pci_get_domain_bus_and_slot(int domain, unsigned int bus,
					    unsigned int devfn);
static inline struct pci_dev *pci_get_bus_and_slot(unsigned int bus,
						   unsigned int devfn)
{
	return pci_get_domain_bus_and_slot(0, bus, devfn);
}
struct pci_dev *pci_get_class(unsigned int class, struct pci_dev *from);
int pci_dev_present(const struct pci_device_id *ids);

int pci_bus_read_config_byte(struct pci_bus *bus, unsigned int devfn,
			     int where, u8 *val);
int pci_bus_read_config_word(struct pci_bus *bus, unsigned int devfn,
			     int where, u16 *val);
int pci_bus_read_config_dword(struct pci_bus *bus, unsigned int devfn,
			      int where, u32 *val);
int pci_bus_write_config_byte(struct pci_bus *bus, unsigned int devfn,
			      int where, u8 val);
int pci_bus_write_config_word(struct pci_bus *bus, unsigned int devfn,
			      int where, u16 val);
int pci_bus_write_config_dword(struct pci_bus *bus, unsigned int devfn,
			       int where, u32 val);
struct pci_ops *pci_bus_set_ops(struct pci_bus *bus, struct pci_ops *ops);

static inline int pci_read_config_byte(const struct pci_dev *dev, int where, u8 *val)
{
	return pci_bus_read_config_byte(dev->bus, dev->devfn, where, val);
}
static inline int pci_read_config_word(const struct pci_dev *dev, int where, u16 *val)
{
	return pci_bus_read_config_word(dev->bus, dev->devfn, where, val);
}
static inline int pci_read_config_dword(const struct pci_dev *dev, int where,
					u32 *val)
{
	return pci_bus_read_config_dword(dev->bus, dev->devfn, where, val);
}
static inline int pci_write_config_byte(const struct pci_dev *dev, int where, u8 val)
{
	return pci_bus_write_config_byte(dev->bus, dev->devfn, where, val);
}
static inline int pci_write_config_word(const struct pci_dev *dev, int where, u16 val)
{
	return pci_bus_write_config_word(dev->bus, dev->devfn, where, val);
}
static inline int pci_write_config_dword(const struct pci_dev *dev, int where,
					 u32 val)
{
	return pci_bus_write_config_dword(dev->bus, dev->devfn, where, val);
}

int __must_check pci_enable_device(struct pci_dev *dev);
int __must_check pci_enable_device_io(struct pci_dev *dev);
int __must_check pci_enable_device_mem(struct pci_dev *dev);
int __must_check pci_reenable_device(struct pci_dev *);
int __must_check pcim_enable_device(struct pci_dev *pdev);
void pcim_pin_device(struct pci_dev *pdev);

static inline int pci_is_enabled(struct pci_dev *pdev)
{
	return (atomic_read(&pdev->enable_cnt) > 0);
}

static inline int pci_is_managed(struct pci_dev *pdev)
{
	return pdev->is_managed;
}

void pci_disable_device(struct pci_dev *dev);

extern unsigned int pcibios_max_latency;
void pci_set_master(struct pci_dev *dev);
void pci_clear_master(struct pci_dev *dev);

int pci_set_pcie_reset_state(struct pci_dev *dev, enum pcie_reset_state state);
int pci_set_cacheline_size(struct pci_dev *dev);
#define HAVE_PCI_SET_MWI
int __must_check pci_set_mwi(struct pci_dev *dev);
int pci_try_set_mwi(struct pci_dev *dev);
void pci_clear_mwi(struct pci_dev *dev);
void pci_intx(struct pci_dev *dev, int enable);
bool pci_intx_mask_supported(struct pci_dev *dev);
bool pci_check_and_mask_intx(struct pci_dev *dev);
bool pci_check_and_unmask_intx(struct pci_dev *dev);
void pci_msi_off(struct pci_dev *dev);
int pci_set_dma_max_seg_size(struct pci_dev *dev, unsigned int size);
int pci_set_dma_seg_boundary(struct pci_dev *dev, unsigned long mask);
int pcix_get_max_mmrbc(struct pci_dev *dev);
int pcix_get_mmrbc(struct pci_dev *dev);
int pcix_set_mmrbc(struct pci_dev *dev, int mmrbc);
int pcie_get_readrq(struct pci_dev *dev);
int pcie_set_readrq(struct pci_dev *dev, int rq);
int pcie_get_mps(struct pci_dev *dev);
int pcie_set_mps(struct pci_dev *dev, int mps);
int __pci_reset_function(struct pci_dev *dev);
int __pci_reset_function_locked(struct pci_dev *dev);
int pci_reset_function(struct pci_dev *dev);
void pci_update_resource(struct pci_dev *dev, int resno);
int __must_check pci_assign_resource(struct pci_dev *dev, int i);
int __must_check pci_reassign_resource(struct pci_dev *dev, int i, resource_size_t add_size, resource_size_t align);
int pci_select_bars(struct pci_dev *dev, unsigned long flags);

/* ROM control related routines */
int pci_enable_rom(struct pci_dev *pdev);
void pci_disable_rom(struct pci_dev *pdev);
void __iomem __must_check *pci_map_rom(struct pci_dev *pdev, size_t *size);
void pci_unmap_rom(struct pci_dev *pdev, void __iomem *rom);
size_t pci_get_rom_size(struct pci_dev *pdev, void __iomem *rom, size_t size);

/* Power management related routines */
int pci_save_state(struct pci_dev *dev);
void pci_restore_state(struct pci_dev *dev);
struct pci_saved_state *pci_store_saved_state(struct pci_dev *dev);
int pci_load_saved_state(struct pci_dev *dev, struct pci_saved_state *state);
int pci_load_and_free_saved_state(struct pci_dev *dev,
				  struct pci_saved_state **state);
int __pci_complete_power_transition(struct pci_dev *dev, pci_power_t state);
int pci_set_power_state(struct pci_dev *dev, pci_power_t state);
pci_power_t pci_choose_state(struct pci_dev *dev, pm_message_t state);
bool pci_pme_capable(struct pci_dev *dev, pci_power_t state);
void pci_pme_active(struct pci_dev *dev, bool enable);
int __pci_enable_wake(struct pci_dev *dev, pci_power_t state,
		      bool runtime, bool enable);
int pci_wake_from_d3(struct pci_dev *dev, bool enable);
pci_power_t pci_target_state(struct pci_dev *dev);
int pci_prepare_to_sleep(struct pci_dev *dev);
int pci_back_from_sleep(struct pci_dev *dev);
bool pci_dev_run_wake(struct pci_dev *dev);
bool pci_check_pme_status(struct pci_dev *dev);
void pci_pme_wakeup_bus(struct pci_bus *bus);

static inline int pci_enable_wake(struct pci_dev *dev, pci_power_t state,
				  bool enable)
{
	return __pci_enable_wake(dev, state, false, enable);
}

#define PCI_EXP_IDO_REQUEST	(1<<0)
#define PCI_EXP_IDO_COMPLETION	(1<<1)
void pci_enable_ido(struct pci_dev *dev, unsigned long type);
void pci_disable_ido(struct pci_dev *dev, unsigned long type);

enum pci_obff_signal_type {
	PCI_EXP_OBFF_SIGNAL_L0 = 0,
	PCI_EXP_OBFF_SIGNAL_ALWAYS = 1,
};
int pci_enable_obff(struct pci_dev *dev, enum pci_obff_signal_type);
void pci_disable_obff(struct pci_dev *dev);

bool pci_ltr_supported(struct pci_dev *dev);
int pci_enable_ltr(struct pci_dev *dev);
void pci_disable_ltr(struct pci_dev *dev);
int pci_set_ltr(struct pci_dev *dev, int snoop_lat_ns, int nosnoop_lat_ns);

/* For use by arch with custom probe code */
void set_pcie_port_type(struct pci_dev *pdev);
void set_pcie_hotplug_bridge(struct pci_dev *pdev);

/* Functions for PCI Hotplug drivers to use */
int pci_bus_find_capability(struct pci_bus *bus, unsigned int devfn, int cap);
#ifdef CONFIG_HOTPLUG
unsigned int pci_rescan_bus_bridge_resize(struct pci_dev *bridge);
unsigned int pci_rescan_bus(struct pci_bus *bus);
#endif

/* Vital product data routines */
ssize_t pci_read_vpd(struct pci_dev *dev, loff_t pos, size_t count, void *buf);
ssize_t pci_write_vpd(struct pci_dev *dev, loff_t pos, size_t count, const void *buf);
int pci_vpd_truncate(struct pci_dev *dev, size_t size);

/* Helper functions for low-level code (drivers/pci/setup-[bus,res].c) */
resource_size_t pcibios_retrieve_fw_addr(struct pci_dev *dev, int idx);
void pci_bus_assign_resources(const struct pci_bus *bus);
void pci_bus_size_bridges(struct pci_bus *bus);
int pci_claim_resource(struct pci_dev *, int);
void pci_assign_unassigned_resources(void);
void pci_assign_unassigned_bridge_resources(struct pci_dev *bridge);
void pdev_enable_device(struct pci_dev *);
int pci_enable_resources(struct pci_dev *, int mask);
void pci_fixup_irqs(u8 (*)(struct pci_dev *, u8 *),
		    int (*)(const struct pci_dev *, u8, u8));
#define HAVE_PCI_REQ_REGIONS	2
int __must_check pci_request_regions(struct pci_dev *, const char *);
int __must_check pci_request_regions_exclusive(struct pci_dev *, const char *);
void pci_release_regions(struct pci_dev *);
int __must_check pci_request_region(struct pci_dev *, int, const char *);
int __must_check pci_request_region_exclusive(struct pci_dev *, int, const char *);
void pci_release_region(struct pci_dev *, int);
int pci_request_selected_regions(struct pci_dev *, int, const char *);
int pci_request_selected_regions_exclusive(struct pci_dev *, int, const char *);
void pci_release_selected_regions(struct pci_dev *, int);

/* drivers/pci/bus.c */
void pci_add_resource(struct list_head *resources, struct resource *res);
void pci_add_resource_offset(struct list_head *resources, struct resource *res,
			     resource_size_t offset);
void pci_free_resource_list(struct list_head *resources);
void pci_bus_add_resource(struct pci_bus *bus, struct resource *res, unsigned int flags);
struct resource *pci_bus_resource_n(const struct pci_bus *bus, int n);
void pci_bus_remove_resources(struct pci_bus *bus);

#define pci_bus_for_each_resource(bus, res, i)				\
	for (i = 0;							\
	    (res = pci_bus_resource_n(bus, i)) || i < PCI_BRIDGE_RESOURCE_NUM; \
	     i++)

int __must_check pci_bus_alloc_resource(struct pci_bus *bus,
			struct resource *res, resource_size_t size,
			resource_size_t align, resource_size_t min,
			unsigned int type_mask,
			resource_size_t (*alignf)(void *,
						  const struct resource *,
						  resource_size_t,
						  resource_size_t),
			void *alignf_data);
void pci_enable_bridges(struct pci_bus *bus);

/* Proper probing supporting hot-pluggable devices */
int __must_check __pci_register_driver(struct pci_driver *, struct module *,
				       const char *mod_name);

/*
 * pci_register_driver must be a macro so that KBUILD_MODNAME can be expanded
 */
#define pci_register_driver(driver)		\
	__pci_register_driver(driver, THIS_MODULE, KBUILD_MODNAME)

void pci_unregister_driver(struct pci_driver *dev);
<<<<<<< HEAD

/**
 * module_pci_driver() - Helper macro for registering a PCI driver
 * @__pci_driver: pci_driver struct
 *
 * Helper macro for PCI drivers which do not do anything special in module
 * init/exit. This eliminates a lot of boilerplate. Each module may only
 * use this macro once, and calling it replaces module_init() and module_exit()
 */
#define module_pci_driver(__pci_driver) \
	module_driver(__pci_driver, pci_register_driver, \
		       pci_unregister_driver)

void pci_remove_behind_bridge(struct pci_dev *dev);
=======
void pci_stop_and_remove_behind_bridge(struct pci_dev *dev);
>>>>>>> 1488d515
struct pci_driver *pci_dev_driver(const struct pci_dev *dev);
int pci_add_dynid(struct pci_driver *drv,
		  unsigned int vendor, unsigned int device,
		  unsigned int subvendor, unsigned int subdevice,
		  unsigned int class, unsigned int class_mask,
		  unsigned long driver_data);
const struct pci_device_id *pci_match_id(const struct pci_device_id *ids,
					 struct pci_dev *dev);
int pci_scan_bridge(struct pci_bus *bus, struct pci_dev *dev, int max,
		    int pass);

void pci_walk_bus(struct pci_bus *top, int (*cb)(struct pci_dev *, void *),
		  void *userdata);
int pci_cfg_space_size_ext(struct pci_dev *dev);
int pci_cfg_space_size(struct pci_dev *dev);
unsigned char pci_bus_max_busnr(struct pci_bus *bus);
void pci_setup_bridge(struct pci_bus *bus);

#define PCI_VGA_STATE_CHANGE_BRIDGE (1 << 0)
#define PCI_VGA_STATE_CHANGE_DECODES (1 << 1)

int pci_set_vga_state(struct pci_dev *pdev, bool decode,
		      unsigned int command_bits, u32 flags);
/* kmem_cache style wrapper around pci_alloc_consistent() */

#include <linux/pci-dma.h>
#include <linux/dmapool.h>

#define	pci_pool dma_pool
#define pci_pool_create(name, pdev, size, align, allocation) \
		dma_pool_create(name, &pdev->dev, size, align, allocation)
#define	pci_pool_destroy(pool) dma_pool_destroy(pool)
#define	pci_pool_alloc(pool, flags, handle) dma_pool_alloc(pool, flags, handle)
#define	pci_pool_free(pool, vaddr, addr) dma_pool_free(pool, vaddr, addr)

enum pci_dma_burst_strategy {
	PCI_DMA_BURST_INFINITY,	/* make bursts as large as possible,
				   strategy_parameter is N/A */
	PCI_DMA_BURST_BOUNDARY, /* disconnect at every strategy_parameter
				   byte boundaries */
	PCI_DMA_BURST_MULTIPLE, /* disconnect at some multiple of
				   strategy_parameter byte boundaries */
};

struct msix_entry {
	u32	vector;	/* kernel uses to write allocated vector */
	u16	entry;	/* driver uses to specify entry, OS writes */
};


#ifndef CONFIG_PCI_MSI
static inline int pci_enable_msi_block(struct pci_dev *dev, unsigned int nvec)
{
	return -1;
}

static inline void pci_msi_shutdown(struct pci_dev *dev)
{ }
static inline void pci_disable_msi(struct pci_dev *dev)
{ }

static inline int pci_msix_table_size(struct pci_dev *dev)
{
	return 0;
}
static inline int pci_enable_msix(struct pci_dev *dev,
				  struct msix_entry *entries, int nvec)
{
	return -1;
}

static inline void pci_msix_shutdown(struct pci_dev *dev)
{ }
static inline void pci_disable_msix(struct pci_dev *dev)
{ }

static inline void msi_remove_pci_irq_vectors(struct pci_dev *dev)
{ }

static inline void pci_restore_msi_state(struct pci_dev *dev)
{ }
static inline int pci_msi_enabled(void)
{
	return 0;
}
#else
extern int pci_enable_msi_block(struct pci_dev *dev, unsigned int nvec);
extern void pci_msi_shutdown(struct pci_dev *dev);
extern void pci_disable_msi(struct pci_dev *dev);
extern int pci_msix_table_size(struct pci_dev *dev);
extern int pci_enable_msix(struct pci_dev *dev,
	struct msix_entry *entries, int nvec);
extern void pci_msix_shutdown(struct pci_dev *dev);
extern void pci_disable_msix(struct pci_dev *dev);
extern void msi_remove_pci_irq_vectors(struct pci_dev *dev);
extern void pci_restore_msi_state(struct pci_dev *dev);
extern int pci_msi_enabled(void);
#endif

#ifdef CONFIG_PCIEPORTBUS
extern bool pcie_ports_disabled;
extern bool pcie_ports_auto;
#else
#define pcie_ports_disabled	true
#define pcie_ports_auto		false
#endif

#ifndef CONFIG_PCIEASPM
static inline int pcie_aspm_enabled(void) { return 0; }
static inline bool pcie_aspm_support_enabled(void) { return false; }
#else
extern int pcie_aspm_enabled(void);
extern bool pcie_aspm_support_enabled(void);
#endif

#ifdef CONFIG_PCIEAER
void pci_no_aer(void);
bool pci_aer_available(void);
#else
static inline void pci_no_aer(void) { }
static inline bool pci_aer_available(void) { return false; }
#endif

#ifndef CONFIG_PCIE_ECRC
static inline void pcie_set_ecrc_checking(struct pci_dev *dev)
{
	return;
}
static inline void pcie_ecrc_get_policy(char *str) {};
#else
extern void pcie_set_ecrc_checking(struct pci_dev *dev);
extern void pcie_ecrc_get_policy(char *str);
#endif

#define pci_enable_msi(pdev)	pci_enable_msi_block(pdev, 1)

#ifdef CONFIG_HT_IRQ
/* The functions a driver should call */
int  ht_create_irq(struct pci_dev *dev, int idx);
void ht_destroy_irq(unsigned int irq);
#endif /* CONFIG_HT_IRQ */

extern void pci_cfg_access_lock(struct pci_dev *dev);
extern bool pci_cfg_access_trylock(struct pci_dev *dev);
extern void pci_cfg_access_unlock(struct pci_dev *dev);

/*
 * PCI domain support.  Sometimes called PCI segment (eg by ACPI),
 * a PCI domain is defined to be a set of PCI busses which share
 * configuration space.
 */
#ifdef CONFIG_PCI_DOMAINS
extern int pci_domains_supported;
#else
enum { pci_domains_supported = 0 };
static inline int pci_domain_nr(struct pci_bus *bus)
{
	return 0;
}

static inline int pci_proc_domain(struct pci_bus *bus)
{
	return 0;
}
#endif /* CONFIG_PCI_DOMAINS */

/* some architectures require additional setup to direct VGA traffic */
typedef int (*arch_set_vga_state_t)(struct pci_dev *pdev, bool decode,
		      unsigned int command_bits, u32 flags);
extern void pci_register_set_vga_state(arch_set_vga_state_t func);

#else /* CONFIG_PCI is not enabled */

/*
 *  If the system does not have PCI, clearly these return errors.  Define
 *  these as simple inline functions to avoid hair in drivers.
 */

#define _PCI_NOP(o, s, t) \
	static inline int pci_##o##_config_##s(struct pci_dev *dev, \
						int where, t val) \
		{ return PCIBIOS_FUNC_NOT_SUPPORTED; }

#define _PCI_NOP_ALL(o, x)	_PCI_NOP(o, byte, u8 x) \
				_PCI_NOP(o, word, u16 x) \
				_PCI_NOP(o, dword, u32 x)
_PCI_NOP_ALL(read, *)
_PCI_NOP_ALL(write,)

static inline struct pci_dev *pci_get_device(unsigned int vendor,
					     unsigned int device,
					     struct pci_dev *from)
{
	return NULL;
}

static inline struct pci_dev *pci_get_subsys(unsigned int vendor,
					     unsigned int device,
					     unsigned int ss_vendor,
					     unsigned int ss_device,
					     struct pci_dev *from)
{
	return NULL;
}

static inline struct pci_dev *pci_get_class(unsigned int class,
					    struct pci_dev *from)
{
	return NULL;
}

#define pci_dev_present(ids)	(0)
#define no_pci_devices()	(1)
#define pci_dev_put(dev)	do { } while (0)

static inline void pci_set_master(struct pci_dev *dev)
{ }

static inline int pci_enable_device(struct pci_dev *dev)
{
	return -EIO;
}

static inline void pci_disable_device(struct pci_dev *dev)
{ }

static inline int pci_set_dma_mask(struct pci_dev *dev, u64 mask)
{
	return -EIO;
}

static inline int pci_set_consistent_dma_mask(struct pci_dev *dev, u64 mask)
{
	return -EIO;
}

static inline int pci_set_dma_max_seg_size(struct pci_dev *dev,
					unsigned int size)
{
	return -EIO;
}

static inline int pci_set_dma_seg_boundary(struct pci_dev *dev,
					unsigned long mask)
{
	return -EIO;
}

static inline int pci_assign_resource(struct pci_dev *dev, int i)
{
	return -EBUSY;
}

static inline int __pci_register_driver(struct pci_driver *drv,
					struct module *owner)
{
	return 0;
}

static inline int pci_register_driver(struct pci_driver *drv)
{
	return 0;
}

static inline void pci_unregister_driver(struct pci_driver *drv)
{ }

static inline int pci_find_capability(struct pci_dev *dev, int cap)
{
	return 0;
}

static inline int pci_find_next_capability(struct pci_dev *dev, u8 post,
					   int cap)
{
	return 0;
}

static inline int pci_find_ext_capability(struct pci_dev *dev, int cap)
{
	return 0;
}

/* Power management related routines */
static inline int pci_save_state(struct pci_dev *dev)
{
	return 0;
}

static inline void pci_restore_state(struct pci_dev *dev)
{ }

static inline int pci_set_power_state(struct pci_dev *dev, pci_power_t state)
{
	return 0;
}

static inline int pci_wake_from_d3(struct pci_dev *dev, bool enable)
{
	return 0;
}

static inline pci_power_t pci_choose_state(struct pci_dev *dev,
					   pm_message_t state)
{
	return PCI_D0;
}

static inline int pci_enable_wake(struct pci_dev *dev, pci_power_t state,
				  int enable)
{
	return 0;
}

static inline void pci_enable_ido(struct pci_dev *dev, unsigned long type)
{
}

static inline void pci_disable_ido(struct pci_dev *dev, unsigned long type)
{
}

static inline int pci_enable_obff(struct pci_dev *dev, unsigned long type)
{
	return 0;
}

static inline void pci_disable_obff(struct pci_dev *dev)
{
}

static inline int pci_request_regions(struct pci_dev *dev, const char *res_name)
{
	return -EIO;
}

static inline void pci_release_regions(struct pci_dev *dev)
{ }

#define pci_dma_burst_advice(pdev, strat, strategy_parameter) do { } while (0)

static inline void pci_block_cfg_access(struct pci_dev *dev)
{ }

static inline int pci_block_cfg_access_in_atomic(struct pci_dev *dev)
{ return 0; }

static inline void pci_unblock_cfg_access(struct pci_dev *dev)
{ }

static inline struct pci_bus *pci_find_next_bus(const struct pci_bus *from)
{ return NULL; }

static inline struct pci_dev *pci_get_slot(struct pci_bus *bus,
						unsigned int devfn)
{ return NULL; }

static inline struct pci_dev *pci_get_bus_and_slot(unsigned int bus,
						unsigned int devfn)
{ return NULL; }

static inline int pci_domain_nr(struct pci_bus *bus)
{ return 0; }

#define dev_is_pci(d) (false)
#define dev_is_pf(d) (false)
#define dev_num_vf(d) (0)
#endif /* CONFIG_PCI */

/* Include architecture-dependent settings and functions */

#include <asm/pci.h>

#ifndef PCIBIOS_MAX_MEM_32
#define PCIBIOS_MAX_MEM_32 (-1)
#endif

/* these helpers provide future and backwards compatibility
 * for accessing popular PCI BAR info */
#define pci_resource_start(dev, bar)	((dev)->resource[(bar)].start)
#define pci_resource_end(dev, bar)	((dev)->resource[(bar)].end)
#define pci_resource_flags(dev, bar)	((dev)->resource[(bar)].flags)
#define pci_resource_len(dev,bar) \
	((pci_resource_start((dev), (bar)) == 0 &&	\
	  pci_resource_end((dev), (bar)) ==		\
	  pci_resource_start((dev), (bar))) ? 0 :	\
							\
	 (pci_resource_end((dev), (bar)) -		\
	  pci_resource_start((dev), (bar)) + 1))

/* Similar to the helpers above, these manipulate per-pci_dev
 * driver-specific data.  They are really just a wrapper around
 * the generic device structure functions of these calls.
 */
static inline void *pci_get_drvdata(struct pci_dev *pdev)
{
	return dev_get_drvdata(&pdev->dev);
}

static inline void pci_set_drvdata(struct pci_dev *pdev, void *data)
{
	dev_set_drvdata(&pdev->dev, data);
}

/* If you want to know what to call your pci_dev, ask this function.
 * Again, it's a wrapper around the generic device.
 */
static inline const char *pci_name(const struct pci_dev *pdev)
{
	return dev_name(&pdev->dev);
}


/* Some archs don't want to expose struct resource to userland as-is
 * in sysfs and /proc
 */
#ifndef HAVE_ARCH_PCI_RESOURCE_TO_USER
static inline void pci_resource_to_user(const struct pci_dev *dev, int bar,
		const struct resource *rsrc, resource_size_t *start,
		resource_size_t *end)
{
	*start = rsrc->start;
	*end = rsrc->end;
}
#endif /* HAVE_ARCH_PCI_RESOURCE_TO_USER */


/*
 *  The world is not perfect and supplies us with broken PCI devices.
 *  For at least a part of these bugs we need a work-around, so both
 *  generic (drivers/pci/quirks.c) and per-architecture code can define
 *  fixup hooks to be called for particular buggy devices.
 */

struct pci_fixup {
	u16 vendor;		/* You can use PCI_ANY_ID here of course */
	u16 device;		/* You can use PCI_ANY_ID here of course */
	u32 class;		/* You can use PCI_ANY_ID here too */
	unsigned int class_shift;	/* should be 0, 8, 16 */
	void (*hook)(struct pci_dev *dev);
};

enum pci_fixup_pass {
	pci_fixup_early,	/* Before probing BARs */
	pci_fixup_header,	/* After reading configuration header */
	pci_fixup_final,	/* Final phase of device fixups */
	pci_fixup_enable,	/* pci_enable_device() time */
	pci_fixup_resume,	/* pci_device_resume() */
	pci_fixup_suspend,	/* pci_device_suspend */
	pci_fixup_resume_early, /* pci_device_resume_early() */
};

/* Anonymous variables would be nice... */
#define DECLARE_PCI_FIXUP_SECTION(section, name, vendor, device, class,	\
				  class_shift, hook)			\
	static const struct pci_fixup const __pci_fixup_##name __used	\
	__attribute__((__section__(#section), aligned((sizeof(void *)))))    \
		= { vendor, device, class, class_shift, hook };

#define DECLARE_PCI_FIXUP_CLASS_EARLY(vendor, device, class,		\
					 class_shift, hook)		\
	DECLARE_PCI_FIXUP_SECTION(.pci_fixup_early,			\
		vendor##device##hook, vendor, device, class, class_shift, hook)
#define DECLARE_PCI_FIXUP_CLASS_HEADER(vendor, device, class,		\
					 class_shift, hook)		\
	DECLARE_PCI_FIXUP_SECTION(.pci_fixup_header,			\
		vendor##device##hook, vendor, device, class, class_shift, hook)
#define DECLARE_PCI_FIXUP_CLASS_FINAL(vendor, device, class,		\
					 class_shift, hook)		\
	DECLARE_PCI_FIXUP_SECTION(.pci_fixup_final,			\
		vendor##device##hook, vendor, device, class, class_shift, hook)
#define DECLARE_PCI_FIXUP_CLASS_ENABLE(vendor, device, class,		\
					 class_shift, hook)		\
	DECLARE_PCI_FIXUP_SECTION(.pci_fixup_enable,			\
		vendor##device##hook, vendor, device, class, class_shift, hook)
#define DECLARE_PCI_FIXUP_CLASS_RESUME(vendor, device, class,		\
					 class_shift, hook)		\
	DECLARE_PCI_FIXUP_SECTION(.pci_fixup_resume,			\
		resume##vendor##device##hook, vendor, device, class,	\
		class_shift, hook)
#define DECLARE_PCI_FIXUP_CLASS_RESUME_EARLY(vendor, device, class,	\
					 class_shift, hook)		\
	DECLARE_PCI_FIXUP_SECTION(.pci_fixup_resume_early,		\
		resume_early##vendor##device##hook, vendor, device,	\
		class, class_shift, hook)
#define DECLARE_PCI_FIXUP_CLASS_SUSPEND(vendor, device, class,		\
					 class_shift, hook)		\
	DECLARE_PCI_FIXUP_SECTION(.pci_fixup_suspend,			\
		suspend##vendor##device##hook, vendor, device, class,	\
		class_shift, hook)

#define DECLARE_PCI_FIXUP_EARLY(vendor, device, hook)			\
	DECLARE_PCI_FIXUP_SECTION(.pci_fixup_early,			\
		vendor##device##hook, vendor, device, PCI_ANY_ID, 0, hook)
#define DECLARE_PCI_FIXUP_HEADER(vendor, device, hook)			\
	DECLARE_PCI_FIXUP_SECTION(.pci_fixup_header,			\
		vendor##device##hook, vendor, device, PCI_ANY_ID, 0, hook)
#define DECLARE_PCI_FIXUP_FINAL(vendor, device, hook)			\
	DECLARE_PCI_FIXUP_SECTION(.pci_fixup_final,			\
		vendor##device##hook, vendor, device, PCI_ANY_ID, 0, hook)
#define DECLARE_PCI_FIXUP_ENABLE(vendor, device, hook)			\
	DECLARE_PCI_FIXUP_SECTION(.pci_fixup_enable,			\
		vendor##device##hook, vendor, device, PCI_ANY_ID, 0, hook)
#define DECLARE_PCI_FIXUP_RESUME(vendor, device, hook)			\
	DECLARE_PCI_FIXUP_SECTION(.pci_fixup_resume,			\
		resume##vendor##device##hook, vendor, device,		\
		PCI_ANY_ID, 0, hook)
#define DECLARE_PCI_FIXUP_RESUME_EARLY(vendor, device, hook)		\
	DECLARE_PCI_FIXUP_SECTION(.pci_fixup_resume_early,		\
		resume_early##vendor##device##hook, vendor, device,	\
		PCI_ANY_ID, 0, hook)
#define DECLARE_PCI_FIXUP_SUSPEND(vendor, device, hook)			\
	DECLARE_PCI_FIXUP_SECTION(.pci_fixup_suspend,			\
		suspend##vendor##device##hook, vendor, device,		\
		PCI_ANY_ID, 0, hook)

#ifdef CONFIG_PCI_QUIRKS
void pci_fixup_device(enum pci_fixup_pass pass, struct pci_dev *dev);
#else
static inline void pci_fixup_device(enum pci_fixup_pass pass,
				    struct pci_dev *dev) {}
#endif

void __iomem *pcim_iomap(struct pci_dev *pdev, int bar, unsigned long maxlen);
void pcim_iounmap(struct pci_dev *pdev, void __iomem *addr);
void __iomem * const *pcim_iomap_table(struct pci_dev *pdev);
int pcim_iomap_regions(struct pci_dev *pdev, int mask, const char *name);
int pcim_iomap_regions_request_all(struct pci_dev *pdev, int mask,
				   const char *name);
void pcim_iounmap_regions(struct pci_dev *pdev, int mask);

extern int pci_pci_problems;
#define PCIPCI_FAIL		1	/* No PCI PCI DMA */
#define PCIPCI_TRITON		2
#define PCIPCI_NATOMA		4
#define PCIPCI_VIAETBF		8
#define PCIPCI_VSFX		16
#define PCIPCI_ALIMAGIK		32	/* Need low latency setting */
#define PCIAGP_FAIL		64	/* No PCI to AGP DMA */

extern unsigned long pci_cardbus_io_size;
extern unsigned long pci_cardbus_mem_size;
extern u8 __devinitdata pci_dfl_cache_line_size;
extern u8 pci_cache_line_size;

extern unsigned long pci_hotplug_io_size;
extern unsigned long pci_hotplug_mem_size;

/* Architecture specific versions may override these (weak) */
int pcibios_add_platform_entries(struct pci_dev *dev);
void pcibios_disable_device(struct pci_dev *dev);
void pcibios_set_master(struct pci_dev *dev);
int pcibios_set_pcie_reset_state(struct pci_dev *dev,
				 enum pcie_reset_state state);

#ifdef CONFIG_PCI_MMCONFIG
extern void __init pci_mmcfg_early_init(void);
extern void __init pci_mmcfg_late_init(void);
#else
static inline void pci_mmcfg_early_init(void) { }
static inline void pci_mmcfg_late_init(void) { }
#endif

int pci_ext_cfg_avail(struct pci_dev *dev);

void __iomem *pci_ioremap_bar(struct pci_dev *pdev, int bar);

#ifdef CONFIG_PCI_IOV
extern int pci_enable_sriov(struct pci_dev *dev, int nr_virtfn);
extern void pci_disable_sriov(struct pci_dev *dev);
extern irqreturn_t pci_sriov_migration(struct pci_dev *dev);
extern int pci_num_vf(struct pci_dev *dev);
#else
static inline int pci_enable_sriov(struct pci_dev *dev, int nr_virtfn)
{
	return -ENODEV;
}
static inline void pci_disable_sriov(struct pci_dev *dev)
{
}
static inline irqreturn_t pci_sriov_migration(struct pci_dev *dev)
{
	return IRQ_NONE;
}
static inline int pci_num_vf(struct pci_dev *dev)
{
	return 0;
}
#endif

#if defined(CONFIG_HOTPLUG_PCI) || defined(CONFIG_HOTPLUG_PCI_MODULE)
extern void pci_hp_create_module_link(struct pci_slot *pci_slot);
extern void pci_hp_remove_module_link(struct pci_slot *pci_slot);
#endif

/**
 * pci_pcie_cap - get the saved PCIe capability offset
 * @dev: PCI device
 *
 * PCIe capability offset is calculated at PCI device initialization
 * time and saved in the data structure. This function returns saved
 * PCIe capability offset. Using this instead of pci_find_capability()
 * reduces unnecessary search in the PCI configuration space. If you
 * need to calculate PCIe capability offset from raw device for some
 * reasons, please use pci_find_capability() instead.
 */
static inline int pci_pcie_cap(struct pci_dev *dev)
{
	return dev->pcie_cap;
}

/**
 * pci_is_pcie - check if the PCI device is PCI Express capable
 * @dev: PCI device
 *
 * Retrun true if the PCI device is PCI Express capable, false otherwise.
 */
static inline bool pci_is_pcie(struct pci_dev *dev)
{
	return !!pci_pcie_cap(dev);
}

void pci_request_acs(void);


#define PCI_VPD_LRDT			0x80	/* Large Resource Data Type */
#define PCI_VPD_LRDT_ID(x)		(x | PCI_VPD_LRDT)

/* Large Resource Data Type Tag Item Names */
#define PCI_VPD_LTIN_ID_STRING		0x02	/* Identifier String */
#define PCI_VPD_LTIN_RO_DATA		0x10	/* Read-Only Data */
#define PCI_VPD_LTIN_RW_DATA		0x11	/* Read-Write Data */

#define PCI_VPD_LRDT_ID_STRING		PCI_VPD_LRDT_ID(PCI_VPD_LTIN_ID_STRING)
#define PCI_VPD_LRDT_RO_DATA		PCI_VPD_LRDT_ID(PCI_VPD_LTIN_RO_DATA)
#define PCI_VPD_LRDT_RW_DATA		PCI_VPD_LRDT_ID(PCI_VPD_LTIN_RW_DATA)

/* Small Resource Data Type Tag Item Names */
#define PCI_VPD_STIN_END		0x78	/* End */

#define PCI_VPD_SRDT_END		PCI_VPD_STIN_END

#define PCI_VPD_SRDT_TIN_MASK		0x78
#define PCI_VPD_SRDT_LEN_MASK		0x07

#define PCI_VPD_LRDT_TAG_SIZE		3
#define PCI_VPD_SRDT_TAG_SIZE		1

#define PCI_VPD_INFO_FLD_HDR_SIZE	3

#define PCI_VPD_RO_KEYWORD_PARTNO	"PN"
#define PCI_VPD_RO_KEYWORD_MFR_ID	"MN"
#define PCI_VPD_RO_KEYWORD_VENDOR0	"V0"
#define PCI_VPD_RO_KEYWORD_CHKSUM	"RV"

/**
 * pci_vpd_lrdt_size - Extracts the Large Resource Data Type length
 * @lrdt: Pointer to the beginning of the Large Resource Data Type tag
 *
 * Returns the extracted Large Resource Data Type length.
 */
static inline u16 pci_vpd_lrdt_size(const u8 *lrdt)
{
	return (u16)lrdt[1] + ((u16)lrdt[2] << 8);
}

/**
 * pci_vpd_srdt_size - Extracts the Small Resource Data Type length
 * @lrdt: Pointer to the beginning of the Small Resource Data Type tag
 *
 * Returns the extracted Small Resource Data Type length.
 */
static inline u8 pci_vpd_srdt_size(const u8 *srdt)
{
	return (*srdt) & PCI_VPD_SRDT_LEN_MASK;
}

/**
 * pci_vpd_info_field_size - Extracts the information field length
 * @lrdt: Pointer to the beginning of an information field header
 *
 * Returns the extracted information field length.
 */
static inline u8 pci_vpd_info_field_size(const u8 *info_field)
{
	return info_field[2];
}

/**
 * pci_vpd_find_tag - Locates the Resource Data Type tag provided
 * @buf: Pointer to buffered vpd data
 * @off: The offset into the buffer at which to begin the search
 * @len: The length of the vpd buffer
 * @rdt: The Resource Data Type to search for
 *
 * Returns the index where the Resource Data Type was found or
 * -ENOENT otherwise.
 */
int pci_vpd_find_tag(const u8 *buf, unsigned int off, unsigned int len, u8 rdt);

/**
 * pci_vpd_find_info_keyword - Locates an information field keyword in the VPD
 * @buf: Pointer to buffered vpd data
 * @off: The offset into the buffer at which to begin the search
 * @len: The length of the buffer area, relative to off, in which to search
 * @kw: The keyword to search for
 *
 * Returns the index where the information field keyword was found or
 * -ENOENT otherwise.
 */
int pci_vpd_find_info_keyword(const u8 *buf, unsigned int off,
			      unsigned int len, const char *kw);

/* PCI <-> OF binding helpers */
#ifdef CONFIG_OF
struct device_node;
extern void pci_set_of_node(struct pci_dev *dev);
extern void pci_release_of_node(struct pci_dev *dev);
extern void pci_set_bus_of_node(struct pci_bus *bus);
extern void pci_release_bus_of_node(struct pci_bus *bus);

/* Arch may override this (weak) */
extern struct device_node * __weak pcibios_get_phb_of_node(struct pci_bus *bus);

static inline struct device_node *pci_device_to_OF_node(struct pci_dev *pdev)
{
	return pdev ? pdev->dev.of_node : NULL;
}

static inline struct device_node *pci_bus_to_OF_node(struct pci_bus *bus)
{
	return bus ? bus->dev.of_node : NULL;
}

#else /* CONFIG_OF */
static inline void pci_set_of_node(struct pci_dev *dev) { }
static inline void pci_release_of_node(struct pci_dev *dev) { }
static inline void pci_set_bus_of_node(struct pci_bus *bus) { }
static inline void pci_release_bus_of_node(struct pci_bus *bus) { }
#endif  /* CONFIG_OF */

#ifdef CONFIG_EEH
static inline struct eeh_dev *pci_dev_to_eeh_dev(struct pci_dev *pdev)
{
	return pdev->dev.archdata.edev;
}
#endif

/**
 * pci_find_upstream_pcie_bridge - find upstream PCIe-to-PCI bridge of a device
 * @pdev: the PCI device
 *
 * if the device is PCIE, return NULL
 * if the device isn't connected to a PCIe bridge (that is its parent is a
 * legacy PCI bridge and the bridge is directly connected to bus 0), return its
 * parent
 */
struct pci_dev *pci_find_upstream_pcie_bridge(struct pci_dev *pdev);

#endif /* __KERNEL__ */
#endif /* LINUX_PCI_H */<|MERGE_RESOLUTION|>--- conflicted
+++ resolved
@@ -947,7 +947,6 @@
 	__pci_register_driver(driver, THIS_MODULE, KBUILD_MODNAME)
 
 void pci_unregister_driver(struct pci_driver *dev);
-<<<<<<< HEAD
 
 /**
  * module_pci_driver() - Helper macro for registering a PCI driver
@@ -961,10 +960,7 @@
 	module_driver(__pci_driver, pci_register_driver, \
 		       pci_unregister_driver)
 
-void pci_remove_behind_bridge(struct pci_dev *dev);
-=======
 void pci_stop_and_remove_behind_bridge(struct pci_dev *dev);
->>>>>>> 1488d515
 struct pci_driver *pci_dev_driver(const struct pci_dev *dev);
 int pci_add_dynid(struct pci_driver *drv,
 		  unsigned int vendor, unsigned int device,
