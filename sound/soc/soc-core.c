// SPDX-License-Identifier: GPL-2.0+
//
// soc-core.c  --  ALSA SoC Audio Layer
//
// Copyright 2005 Wolfson Microelectronics PLC.
// Copyright 2005 Openedhand Ltd.
// Copyright (C) 2010 Slimlogic Ltd.
// Copyright (C) 2010 Texas Instruments Inc.
//
// Author: Liam Girdwood <lrg@slimlogic.co.uk>
//         with code, comments and ideas from :-
//         Richard Purdie <richard@openedhand.com>
//
//  TODO:
//   o Add hw rules to enforce rates, etc.
//   o More testing with other codecs/machines.
//   o Add more codecs and platforms to ensure good API coverage.
//   o Support TDM on PCM and I2S

#include <linux/module.h>
#include <linux/moduleparam.h>
#include <linux/init.h>
#include <linux/delay.h>
#include <linux/pm.h>
#include <linux/bitops.h>
#include <linux/debugfs.h>
#include <linux/platform_device.h>
#include <linux/pinctrl/consumer.h>
#include <linux/ctype.h>
#include <linux/slab.h>
#include <linux/of.h>
#include <linux/of_graph.h>
#include <linux/dmi.h>
#include <sound/core.h>
#include <sound/jack.h>
#include <sound/pcm.h>
#include <sound/pcm_params.h>
#include <sound/soc.h>
#include <sound/soc-dpcm.h>
#include <sound/soc-topology.h>
#include <sound/initval.h>

#define CREATE_TRACE_POINTS
#include <trace/events/asoc.h>

#define NAME_SIZE	32

static DEFINE_MUTEX(client_mutex);
static LIST_HEAD(component_list);
static LIST_HEAD(unbind_card_list);

#define for_each_component(component)			\
	list_for_each_entry(component, &component_list, list)

/*
 * This is used if driver don't need to have CPU/Codec/Platform
 * dai_link. see soc.h
 */
struct snd_soc_dai_link_component null_dailink_component[0];
EXPORT_SYMBOL_GPL(null_dailink_component);

/*
 * This is a timeout to do a DAPM powerdown after a stream is closed().
 * It can be used to eliminate pops between different playback streams, e.g.
 * between two audio tracks.
 */
static int pmdown_time = 5000;
module_param(pmdown_time, int, 0);
MODULE_PARM_DESC(pmdown_time, "DAPM stream powerdown time (msecs)");

static ssize_t pmdown_time_show(struct device *dev,
				struct device_attribute *attr, char *buf)
{
	struct snd_soc_pcm_runtime *rtd = dev_get_drvdata(dev);

	return sprintf(buf, "%ld\n", rtd->pmdown_time);
}

static ssize_t pmdown_time_set(struct device *dev,
			       struct device_attribute *attr,
			       const char *buf, size_t count)
{
	struct snd_soc_pcm_runtime *rtd = dev_get_drvdata(dev);
	int ret;

	ret = kstrtol(buf, 10, &rtd->pmdown_time);
	if (ret)
		return ret;

	return count;
}

static DEVICE_ATTR(pmdown_time, 0644, pmdown_time_show, pmdown_time_set);

static struct attribute *soc_dev_attrs[] = {
	&dev_attr_pmdown_time.attr,
	NULL
};

static umode_t soc_dev_attr_is_visible(struct kobject *kobj,
				       struct attribute *attr, int idx)
{
	struct device *dev = kobj_to_dev(kobj);
	struct snd_soc_pcm_runtime *rtd = dev_get_drvdata(dev);

	if (!rtd)
		return 0;

	if (attr == &dev_attr_pmdown_time.attr)
		return attr->mode; /* always visible */
	return rtd->num_codecs ? attr->mode : 0; /* enabled only with codec */
}

static const struct attribute_group soc_dapm_dev_group = {
	.attrs = soc_dapm_dev_attrs,
	.is_visible = soc_dev_attr_is_visible,
};

static const struct attribute_group soc_dev_group = {
	.attrs = soc_dev_attrs,
	.is_visible = soc_dev_attr_is_visible,
};

static const struct attribute_group *soc_dev_attr_groups[] = {
	&soc_dapm_dev_group,
	&soc_dev_group,
	NULL
};

#ifdef CONFIG_DEBUG_FS
struct dentry *snd_soc_debugfs_root;
EXPORT_SYMBOL_GPL(snd_soc_debugfs_root);

static void soc_init_component_debugfs(struct snd_soc_component *component)
{
	if (!component->card->debugfs_card_root)
		return;

	if (component->debugfs_prefix) {
		char *name;

		name = kasprintf(GFP_KERNEL, "%s:%s",
			component->debugfs_prefix, component->name);
		if (name) {
			component->debugfs_root = debugfs_create_dir(name,
				component->card->debugfs_card_root);
			kfree(name);
		}
	} else {
		component->debugfs_root = debugfs_create_dir(component->name,
				component->card->debugfs_card_root);
	}

	snd_soc_dapm_debugfs_init(snd_soc_component_get_dapm(component),
		component->debugfs_root);
}

static void soc_cleanup_component_debugfs(struct snd_soc_component *component)
{
	if (!component->debugfs_root)
		return;
	debugfs_remove_recursive(component->debugfs_root);
	component->debugfs_root = NULL;
}

static int dai_list_show(struct seq_file *m, void *v)
{
	struct snd_soc_component *component;
	struct snd_soc_dai *dai;

	mutex_lock(&client_mutex);

	for_each_component(component)
		for_each_component_dais(component, dai)
			seq_printf(m, "%s\n", dai->name);

	mutex_unlock(&client_mutex);

	return 0;
}
DEFINE_SHOW_ATTRIBUTE(dai_list);

static int component_list_show(struct seq_file *m, void *v)
{
	struct snd_soc_component *component;

	mutex_lock(&client_mutex);

	for_each_component(component)
		seq_printf(m, "%s\n", component->name);

	mutex_unlock(&client_mutex);

	return 0;
}
DEFINE_SHOW_ATTRIBUTE(component_list);

static void soc_init_card_debugfs(struct snd_soc_card *card)
{
	card->debugfs_card_root = debugfs_create_dir(card->name,
						     snd_soc_debugfs_root);

	debugfs_create_u32("dapm_pop_time", 0644, card->debugfs_card_root,
			   &card->pop_time);

	snd_soc_dapm_debugfs_init(&card->dapm, card->debugfs_card_root);
}

static void soc_cleanup_card_debugfs(struct snd_soc_card *card)
{
	debugfs_remove_recursive(card->debugfs_card_root);
	card->debugfs_card_root = NULL;
}

static void snd_soc_debugfs_init(void)
{
	snd_soc_debugfs_root = debugfs_create_dir("asoc", NULL);

	debugfs_create_file("dais", 0444, snd_soc_debugfs_root, NULL,
			    &dai_list_fops);

	debugfs_create_file("components", 0444, snd_soc_debugfs_root, NULL,
			    &component_list_fops);
}

static void snd_soc_debugfs_exit(void)
{
	debugfs_remove_recursive(snd_soc_debugfs_root);
}

#else

static inline void soc_init_component_debugfs(
	struct snd_soc_component *component)
{
}

static inline void soc_cleanup_component_debugfs(
	struct snd_soc_component *component)
{
}

static inline void soc_init_card_debugfs(struct snd_soc_card *card)
{
}

static inline void soc_cleanup_card_debugfs(struct snd_soc_card *card)
{
}

static inline void snd_soc_debugfs_init(void)
{
}

static inline void snd_soc_debugfs_exit(void)
{
}

#endif

static int snd_soc_rtd_add_component(struct snd_soc_pcm_runtime *rtd,
				     struct snd_soc_component *component)
{
	struct snd_soc_component *comp;
	int i;

	for_each_rtd_components(rtd, i, comp) {
		/* already connected */
		if (comp == component)
			return 0;
	}

	/* see for_each_rtd_components */
	rtd->components[rtd->num_components] = component;
	rtd->num_components++;

	return 0;
}

struct snd_soc_component *snd_soc_rtdcom_lookup(struct snd_soc_pcm_runtime *rtd,
						const char *driver_name)
{
	struct snd_soc_component *component;
	int i;

	if (!driver_name)
		return NULL;

	/*
	 * NOTE
	 *
	 * snd_soc_rtdcom_lookup() will find component from rtd by using
	 * specified driver name.
	 * But, if many components which have same driver name are connected
	 * to 1 rtd, this function will return 1st found component.
	 */
	for_each_rtd_components(rtd, i, component) {
		const char *component_name = component->driver->name;

		if (!component_name)
			continue;

		if ((component_name == driver_name) ||
		    strcmp(component_name, driver_name) == 0)
			return component;
	}

	return NULL;
}
EXPORT_SYMBOL_GPL(snd_soc_rtdcom_lookup);

static struct snd_soc_component
*snd_soc_lookup_component_nolocked(struct device *dev, const char *driver_name)
{
	struct snd_soc_component *component;
	struct snd_soc_component *found_component;

	found_component = NULL;
	for_each_component(component) {
		if ((dev == component->dev) &&
		    (!driver_name ||
		     (driver_name == component->driver->name) ||
		     (strcmp(component->driver->name, driver_name) == 0))) {
			found_component = component;
			break;
		}
	}

	return found_component;
}

struct snd_soc_component *snd_soc_lookup_component(struct device *dev,
						   const char *driver_name)
{
	struct snd_soc_component *component;

	mutex_lock(&client_mutex);
	component = snd_soc_lookup_component_nolocked(dev, driver_name);
	mutex_unlock(&client_mutex);

	return component;
}
EXPORT_SYMBOL_GPL(snd_soc_lookup_component);

struct snd_soc_pcm_runtime
*snd_soc_get_pcm_runtime(struct snd_soc_card *card,
			 struct snd_soc_dai_link *dai_link)
{
	struct snd_soc_pcm_runtime *rtd;

	for_each_card_rtds(card, rtd) {
		if (rtd->dai_link == dai_link)
			return rtd;
	}
	dev_dbg(card->dev, "ASoC: failed to find rtd %s\n", dai_link->name);
	return NULL;
}
EXPORT_SYMBOL_GPL(snd_soc_get_pcm_runtime);

/*
 * Power down the audio subsystem pmdown_time msecs after close is called.
 * This is to ensure there are no pops or clicks in between any music tracks
 * due to DAPM power cycling.
 */
void snd_soc_close_delayed_work(struct snd_soc_pcm_runtime *rtd)
{
	struct snd_soc_dai *codec_dai = rtd->codec_dai;
<<<<<<< HEAD

	mutex_lock_nested(&rtd->card->pcm_mutex, rtd->card->pcm_subclass);

	dev_dbg(rtd->dev,
		"ASoC: pop wq checking: %s status: %s waiting: %s\n",
		codec_dai->driver->playback.stream_name,
		codec_dai->playback_active ? "active" : "inactive",
=======
	int playback = SNDRV_PCM_STREAM_PLAYBACK;

	mutex_lock_nested(&rtd->card->pcm_mutex, rtd->card->pcm_subclass);

	dev_dbg(rtd->dev,
		"ASoC: pop wq checking: %s status: %s waiting: %s\n",
		codec_dai->driver->playback.stream_name,
		codec_dai->stream_active[playback] ? "active" : "inactive",
>>>>>>> 04d5ce62
		rtd->pop_wait ? "yes" : "no");

	/* are we waiting on this codec DAI stream */
	if (rtd->pop_wait == 1) {
		rtd->pop_wait = 0;
<<<<<<< HEAD
		snd_soc_dapm_stream_event(rtd, SNDRV_PCM_STREAM_PLAYBACK,
=======
		snd_soc_dapm_stream_event(rtd, playback,
>>>>>>> 04d5ce62
					  SND_SOC_DAPM_STREAM_STOP);
	}

	mutex_unlock(&rtd->card->pcm_mutex);
}
EXPORT_SYMBOL_GPL(snd_soc_close_delayed_work);

static void soc_release_rtd_dev(struct device *dev)
{
	/* "dev" means "rtd->dev" */
	kfree(dev);
}

static void soc_free_pcm_runtime(struct snd_soc_pcm_runtime *rtd)
{
	if (!rtd)
		return;

	list_del(&rtd->list);

	if (delayed_work_pending(&rtd->delayed_work))
		flush_delayed_work(&rtd->delayed_work);
	snd_soc_pcm_component_free(rtd);

	/*
	 * we don't need to call kfree() for rtd->dev
	 * see
	 *	soc_release_rtd_dev()
	 *
	 * We don't need rtd->dev NULL check, because
	 * it is alloced *before* rtd.
	 * see
	 *	soc_new_pcm_runtime()
	 */
	device_unregister(rtd->dev);
}

static void close_delayed_work(struct work_struct *work) {
	struct snd_soc_pcm_runtime *rtd =
			container_of(work, struct snd_soc_pcm_runtime,
				     delayed_work.work);

	if (rtd->close_delayed_work_func)
		rtd->close_delayed_work_func(rtd);
}

static struct snd_soc_pcm_runtime *soc_new_pcm_runtime(
	struct snd_soc_card *card, struct snd_soc_dai_link *dai_link)
{
	struct snd_soc_pcm_runtime *rtd;
	struct snd_soc_component *component;
	struct device *dev;
	int ret;
	int stream;

	/*
	 * for rtd->dev
	 */
	dev = kzalloc(sizeof(struct device), GFP_KERNEL);
	if (!dev)
		return NULL;

	dev->parent	= card->dev;
	dev->release	= soc_release_rtd_dev;
	dev->groups	= soc_dev_attr_groups;

	dev_set_name(dev, "%s", dai_link->name);

	ret = device_register(dev);
	if (ret < 0) {
		put_device(dev); /* soc_release_rtd_dev */
		return NULL;
	}

	/*
	 * for rtd
	 */
	rtd = devm_kzalloc(dev,
			   sizeof(*rtd) +
			   sizeof(*component) * (dai_link->num_cpus +
						 dai_link->num_codecs +
						 dai_link->num_platforms),
			   GFP_KERNEL);
	if (!rtd)
		goto free_rtd;

	rtd->dev = dev;
	INIT_LIST_HEAD(&rtd->list);
<<<<<<< HEAD
	INIT_LIST_HEAD(&rtd->dpcm[SNDRV_PCM_STREAM_PLAYBACK].be_clients);
	INIT_LIST_HEAD(&rtd->dpcm[SNDRV_PCM_STREAM_CAPTURE].be_clients);
	INIT_LIST_HEAD(&rtd->dpcm[SNDRV_PCM_STREAM_PLAYBACK].fe_clients);
	INIT_LIST_HEAD(&rtd->dpcm[SNDRV_PCM_STREAM_CAPTURE].fe_clients);
=======
	for_each_pcm_streams(stream) {
		INIT_LIST_HEAD(&rtd->dpcm[stream].be_clients);
		INIT_LIST_HEAD(&rtd->dpcm[stream].fe_clients);
	}
>>>>>>> 04d5ce62
	dev_set_drvdata(dev, rtd);
	INIT_DELAYED_WORK(&rtd->delayed_work, close_delayed_work);

	/*
	 * for rtd->dais
	 */
	rtd->dais = devm_kcalloc(dev, dai_link->num_cpus + dai_link->num_codecs,
					sizeof(struct snd_soc_dai *),
					GFP_KERNEL);
	if (!rtd->dais)
		goto free_rtd;

	/*
	 * dais = [][][][][][][][][][][][][][][][][][]
	 *	  ^cpu_dais         ^codec_dais
	 *	  |--- num_cpus ---|--- num_codecs --|
	 */
<<<<<<< HEAD
=======
	rtd->cpu_dais	= &rtd->dais[0];
	rtd->codec_dais	= &rtd->dais[dai_link->num_cpus];

	/*
	 * rtd remaining settings
	 */
>>>>>>> 04d5ce62
	rtd->card = card;
	rtd->dai_link = dai_link;

	/* see for_each_card_rtds */
	list_add_tail(&rtd->list, &card->rtd_list);
	rtd->num = card->num_rtd;
	card->num_rtd++;

	return rtd;

free_rtd:
	soc_free_pcm_runtime(rtd);
	return NULL;
}

static void snd_soc_flush_all_delayed_work(struct snd_soc_card *card)
{
	struct snd_soc_pcm_runtime *rtd;

	for_each_card_rtds(card, rtd)
		flush_delayed_work(&rtd->delayed_work);
}

#ifdef CONFIG_PM_SLEEP
/* powers down audio subsystem for suspend */
int snd_soc_suspend(struct device *dev)
{
	struct snd_soc_card *card = dev_get_drvdata(dev);
	struct snd_soc_component *component;
	struct snd_soc_pcm_runtime *rtd;
	int playback = SNDRV_PCM_STREAM_PLAYBACK;
	int i;

	/* If the card is not initialized yet there is nothing to do */
	if (!card->instantiated)
		return 0;

	/*
	 * Due to the resume being scheduled into a workqueue we could
	 * suspend before that's finished - wait for it to complete.
	 */
	snd_power_wait(card->snd_card, SNDRV_CTL_POWER_D0);

	/* we're going to block userspace touching us until resume completes */
	snd_power_change_state(card->snd_card, SNDRV_CTL_POWER_D3hot);

	/* mute any active DACs */
	for_each_card_rtds(card, rtd) {
		struct snd_soc_dai *dai;

		if (rtd->dai_link->ignore_suspend)
			continue;

		for_each_rtd_codec_dais(rtd, i, dai) {
			if (dai->stream_active[playback])
				snd_soc_dai_digital_mute(dai, 1, playback);
		}
	}

	/* suspend all pcms */
	for_each_card_rtds(card, rtd) {
		if (rtd->dai_link->ignore_suspend)
			continue;

		snd_pcm_suspend_all(rtd->pcm);
	}

	if (card->suspend_pre)
		card->suspend_pre(card);

	/* close any waiting streams */
	snd_soc_flush_all_delayed_work(card);

	for_each_card_rtds(card, rtd) {
		int stream;

		if (rtd->dai_link->ignore_suspend)
			continue;

		for_each_pcm_streams(stream)
			snd_soc_dapm_stream_event(rtd, stream,
						  SND_SOC_DAPM_STREAM_SUSPEND);
	}

	/* Recheck all endpoints too, their state is affected by suspend */
	dapm_mark_endpoints_dirty(card);
	snd_soc_dapm_sync(&card->dapm);

	/* suspend all COMPONENTs */
	for_each_card_rtds(card, rtd) {

		if (rtd->dai_link->ignore_suspend)
			continue;

		for_each_rtd_components(rtd, i, component) {
			struct snd_soc_dapm_context *dapm =
				snd_soc_component_get_dapm(component);

			/*
			 * ignore if component was already suspended
			 */
			if (snd_soc_component_is_suspended(component))
				continue;

			/*
			 * If there are paths active then the COMPONENT will be
			 * held with bias _ON and should not be suspended.
			 */
			switch (snd_soc_dapm_get_bias_level(dapm)) {
			case SND_SOC_BIAS_STANDBY:
				/*
				 * If the COMPONENT is capable of idle
				 * bias off then being in STANDBY
				 * means it's doing something,
				 * otherwise fall through.
				 */
				if (dapm->idle_bias_off) {
					dev_dbg(component->dev,
						"ASoC: idle_bias_off CODEC on over suspend\n");
					break;
				}
				/* fall through */

			case SND_SOC_BIAS_OFF:
				snd_soc_component_suspend(component);
				if (component->regmap)
					regcache_mark_dirty(component->regmap);
				/* deactivate pins to sleep state */
				pinctrl_pm_select_sleep_state(component->dev);
				break;
			default:
				dev_dbg(component->dev,
					"ASoC: COMPONENT is on over suspend\n");
				break;
			}
		}
	}

	if (card->suspend_post)
		card->suspend_post(card);

	return 0;
}
EXPORT_SYMBOL_GPL(snd_soc_suspend);

/*
 * deferred resume work, so resume can complete before we finished
 * setting our codec back up, which can be very slow on I2C
 */
static void soc_resume_deferred(struct work_struct *work)
{
	struct snd_soc_card *card =
			container_of(work, struct snd_soc_card,
				     deferred_resume_work);
	struct snd_soc_pcm_runtime *rtd;
	struct snd_soc_component *component;
	int i;

	/*
	 * our power state is still SNDRV_CTL_POWER_D3hot from suspend time,
	 * so userspace apps are blocked from touching us
	 */

	dev_dbg(card->dev, "ASoC: starting resume work\n");

	/* Bring us up into D2 so that DAPM starts enabling things */
	snd_power_change_state(card->snd_card, SNDRV_CTL_POWER_D2);

	if (card->resume_pre)
		card->resume_pre(card);

	for_each_card_components(card, component) {
		if (snd_soc_component_is_suspended(component))
			snd_soc_component_resume(component);
	}

	for_each_card_rtds(card, rtd) {
		int stream;

		if (rtd->dai_link->ignore_suspend)
			continue;

		for_each_pcm_streams(stream)
			snd_soc_dapm_stream_event(rtd, stream,
						  SND_SOC_DAPM_STREAM_RESUME);
	}

	/* unmute any active DACs */
	for_each_card_rtds(card, rtd) {
		struct snd_soc_dai *dai;
		int playback = SNDRV_PCM_STREAM_PLAYBACK;

		if (rtd->dai_link->ignore_suspend)
			continue;

		for_each_rtd_codec_dais(rtd, i, dai) {
			if (dai->stream_active[playback])
				snd_soc_dai_digital_mute(dai, 0, playback);
		}
	}

	if (card->resume_post)
		card->resume_post(card);

	dev_dbg(card->dev, "ASoC: resume work completed\n");

	/* Recheck all endpoints too, their state is affected by suspend */
	dapm_mark_endpoints_dirty(card);
	snd_soc_dapm_sync(&card->dapm);

	/* userspace can access us now we are back as we were before */
	snd_power_change_state(card->snd_card, SNDRV_CTL_POWER_D0);
}

/* powers up audio subsystem after a suspend */
int snd_soc_resume(struct device *dev)
{
	struct snd_soc_card *card = dev_get_drvdata(dev);
	struct snd_soc_component *component;

	/* If the card is not initialized yet there is nothing to do */
	if (!card->instantiated)
		return 0;

	/* activate pins from sleep state */
	for_each_card_components(card, component)
		if (component->active)
			pinctrl_pm_select_default_state(component->dev);

	dev_dbg(dev, "ASoC: Scheduling resume work\n");
	if (!schedule_work(&card->deferred_resume_work))
		dev_err(dev, "ASoC: resume work item may be lost\n");

	return 0;
}
EXPORT_SYMBOL_GPL(snd_soc_resume);

static void soc_resume_init(struct snd_soc_card *card)
{
	/* deferred resume work */
	INIT_WORK(&card->deferred_resume_work, soc_resume_deferred);
}
#else
#define snd_soc_suspend NULL
#define snd_soc_resume NULL
static inline void soc_resume_init(struct snd_soc_card *card)
{
}
#endif

static const struct snd_soc_dai_ops null_dai_ops = {
};

static struct device_node
*soc_component_to_node(struct snd_soc_component *component)
{
	struct device_node *of_node;

	of_node = component->dev->of_node;
	if (!of_node && component->dev->parent)
		of_node = component->dev->parent->of_node;

	return of_node;
}

static int snd_soc_is_matching_component(
	const struct snd_soc_dai_link_component *dlc,
	struct snd_soc_component *component)
{
	struct device_node *component_of_node;

	if (!dlc)
		return 0;

	component_of_node = soc_component_to_node(component);

	if (dlc->of_node && component_of_node != dlc->of_node)
		return 0;
	if (dlc->name && strcmp(component->name, dlc->name))
		return 0;

	return 1;
}

static struct snd_soc_component *soc_find_component(
	const struct snd_soc_dai_link_component *dlc)
{
	struct snd_soc_component *component;

	lockdep_assert_held(&client_mutex);

	/*
	 * NOTE
	 *
	 * It returns *1st* found component, but some driver
	 * has few components by same of_node/name
	 * ex)
	 *	CPU component and generic DMAEngine component
	 */
	for_each_component(component)
		if (snd_soc_is_matching_component(dlc, component))
			return component;

	return NULL;
}

/**
 * snd_soc_find_dai - Find a registered DAI
 *
 * @dlc: name of the DAI or the DAI driver and optional component info to match
 *
 * This function will search all registered components and their DAIs to
 * find the DAI of the same name. The component's of_node and name
 * should also match if being specified.
 *
 * Return: pointer of DAI, or NULL if not found.
 */
struct snd_soc_dai *snd_soc_find_dai(
	const struct snd_soc_dai_link_component *dlc)
{
	struct snd_soc_component *component;
	struct snd_soc_dai *dai;

	lockdep_assert_held(&client_mutex);

	/* Find CPU DAI from registered DAIs */
	for_each_component(component) {
		if (!snd_soc_is_matching_component(dlc, component))
			continue;
		for_each_component_dais(component, dai) {
			if (dlc->dai_name && strcmp(dai->name, dlc->dai_name)
			    && (!dai->driver->name
				|| strcmp(dai->driver->name, dlc->dai_name)))
				continue;

			return dai;
		}
	}

	return NULL;
}
EXPORT_SYMBOL_GPL(snd_soc_find_dai);

static int soc_dai_link_sanity_check(struct snd_soc_card *card,
				     struct snd_soc_dai_link *link)
{
	int i;
	struct snd_soc_dai_link_component *cpu, *codec, *platform;

	for_each_link_codecs(link, i, codec) {
		/*
		 * Codec must be specified by 1 of name or OF node,
		 * not both or neither.
		 */
		if (!!codec->name == !!codec->of_node) {
			dev_err(card->dev, "ASoC: Neither/both codec name/of_node are set for %s\n",
				link->name);
			return -EINVAL;
		}

		/* Codec DAI name must be specified */
		if (!codec->dai_name) {
			dev_err(card->dev, "ASoC: codec_dai_name not set for %s\n",
				link->name);
			return -EINVAL;
		}

		/*
		 * Defer card registration if codec component is not added to
		 * component list.
		 */
		if (!soc_find_component(codec))
			return -EPROBE_DEFER;
	}

	for_each_link_platforms(link, i, platform) {
		/*
		 * Platform may be specified by either name or OF node, but it
		 * can be left unspecified, then no components will be inserted
		 * in the rtdcom list
		 */
		if (!!platform->name == !!platform->of_node) {
			dev_err(card->dev,
				"ASoC: Neither/both platform name/of_node are set for %s\n",
				link->name);
			return -EINVAL;
		}

		/*
		 * Defer card registration if platform component is not added to
		 * component list.
		 */
		if (!soc_find_component(platform))
			return -EPROBE_DEFER;
	}

	for_each_link_cpus(link, i, cpu) {
		/*
		 * CPU device may be specified by either name or OF node, but
		 * can be left unspecified, and will be matched based on DAI
		 * name alone..
		 */
		if (cpu->name && cpu->of_node) {
			dev_err(card->dev,
				"ASoC: Neither/both cpu name/of_node are set for %s\n",
				link->name);
			return -EINVAL;
		}

		/*
		 * Defer card registration if cpu dai component is not added to
		 * component list.
		 */
		if ((cpu->of_node || cpu->name) &&
		    !soc_find_component(cpu))
			return -EPROBE_DEFER;

		/*
		 * At least one of CPU DAI name or CPU device name/node must be
		 * specified
		 */
		if (!cpu->dai_name &&
		    !(cpu->name || cpu->of_node)) {
			dev_err(card->dev,
				"ASoC: Neither cpu_dai_name nor cpu_name/of_node are set for %s\n",
				link->name);
			return -EINVAL;
		}
	}

	return 0;
}

/**
 * snd_soc_remove_pcm_runtime - Remove a pcm_runtime from card
 * @card: The ASoC card to which the pcm_runtime has
 * @rtd: The pcm_runtime to remove
 *
 * This function removes a pcm_runtime from the ASoC card.
 */
void snd_soc_remove_pcm_runtime(struct snd_soc_card *card,
				struct snd_soc_pcm_runtime *rtd)
{
	lockdep_assert_held(&client_mutex);

	/*
	 * Notify the machine driver for extra destruction
	 */
	if (card->remove_dai_link)
		card->remove_dai_link(card, rtd->dai_link);

	soc_free_pcm_runtime(rtd);
}
EXPORT_SYMBOL_GPL(snd_soc_remove_pcm_runtime);

/**
 * snd_soc_add_pcm_runtime - Add a pcm_runtime dynamically via dai_link
 * @card: The ASoC card to which the pcm_runtime is added
 * @dai_link: The DAI link to find pcm_runtime
 *
 * This function adds a pcm_runtime ASoC card by using dai_link.
 *
 * Note: Topology can use this API to add pcm_runtime when probing the
 * topology component. And machine drivers can still define static
 * DAI links in dai_link array.
 */
int snd_soc_add_pcm_runtime(struct snd_soc_card *card,
			    struct snd_soc_dai_link *dai_link)
{
	struct snd_soc_pcm_runtime *rtd;
	struct snd_soc_dai_link_component *codec, *platform, *cpu;
	struct snd_soc_component *component;
	int i, ret;

	lockdep_assert_held(&client_mutex);

	/*
	 * Notify the machine driver for extra initialization
	 */
	if (card->add_dai_link)
		card->add_dai_link(card, dai_link);

	if (dai_link->ignore)
		return 0;

	dev_dbg(card->dev, "ASoC: binding %s\n", dai_link->name);

	ret = soc_dai_link_sanity_check(card, dai_link);
	if (ret < 0)
		return ret;

	rtd = soc_new_pcm_runtime(card, dai_link);
	if (!rtd)
		return -ENOMEM;

	rtd->num_cpus = dai_link->num_cpus;
	for_each_link_cpus(dai_link, i, cpu) {
		rtd->cpu_dais[i] = snd_soc_find_dai(cpu);
		if (!rtd->cpu_dais[i]) {
			dev_info(card->dev, "ASoC: CPU DAI %s not registered\n",
				 cpu->dai_name);
			goto _err_defer;
		}
		snd_soc_rtd_add_component(rtd, rtd->cpu_dais[i]->component);
	}
<<<<<<< HEAD
	snd_soc_rtd_add_component(rtd, rtd->cpu_dai->component);
=======

	/* Single cpu links expect cpu and cpu_dai in runtime data */
	rtd->cpu_dai = rtd->cpu_dais[0];
>>>>>>> 04d5ce62

	/* Find CODEC from registered CODECs */
	rtd->num_codecs = dai_link->num_codecs;
	for_each_link_codecs(dai_link, i, codec) {
		rtd->codec_dais[i] = snd_soc_find_dai(codec);
		if (!rtd->codec_dais[i]) {
			dev_info(card->dev, "ASoC: CODEC DAI %s not registered\n",
				 codec->dai_name);
			goto _err_defer;
		}

		snd_soc_rtd_add_component(rtd, rtd->codec_dais[i]->component);
	}

	/* Single codec links expect codec and codec_dai in runtime data */
	rtd->codec_dai = rtd->codec_dais[0];

	/* Find PLATFORM from registered PLATFORMs */
	for_each_link_platforms(dai_link, i, platform) {
		for_each_component(component) {
			if (!snd_soc_is_matching_component(platform, component))
				continue;

			snd_soc_rtd_add_component(rtd, component);
		}
	}

	return 0;

_err_defer:
	snd_soc_remove_pcm_runtime(card, rtd);
	return -EPROBE_DEFER;
}
EXPORT_SYMBOL_GPL(snd_soc_add_pcm_runtime);

<<<<<<< HEAD
static int soc_dai_pcm_new(struct snd_soc_dai **dais, int num_dais,
			   struct snd_soc_pcm_runtime *rtd)
{
	int i, ret = 0;

	for (i = 0; i < num_dais; ++i) {
		struct snd_soc_dai_driver *drv = dais[i]->driver;

		if (drv->pcm_new)
			ret = drv->pcm_new(rtd, dais[i]);
		if (ret < 0) {
			dev_err(dais[i]->dev,
				"ASoC: Failed to bind %s with pcm device\n",
				dais[i]->name);
=======
static int soc_dai_pcm_new(struct snd_soc_pcm_runtime *rtd)
{
	struct snd_soc_dai *dai;
	int i, ret = 0;

	for_each_rtd_dais(rtd, i, dai) {
		struct snd_soc_dai_driver *drv = dai->driver;

		if (drv->pcm_new)
			ret = drv->pcm_new(rtd, dai);
		if (ret < 0) {
			dev_err(dai->dev,
				"ASoC: Failed to bind %s with pcm device\n",
				dai->name);
>>>>>>> 04d5ce62
			return ret;
		}
	}

	return 0;
}

static int soc_init_pcm_runtime(struct snd_soc_card *card,
				struct snd_soc_pcm_runtime *rtd)
{
	struct snd_soc_dai_link *dai_link = rtd->dai_link;
	struct snd_soc_dai *cpu_dai = rtd->cpu_dai;
	struct snd_soc_component *component;
	int ret, num, i;

	/* set default power off timeout */
	rtd->pmdown_time = pmdown_time;

	/* do machine specific initialization */
	if (dai_link->init) {
		ret = dai_link->init(rtd);
		if (ret < 0) {
			dev_err(card->dev, "ASoC: failed to init %s: %d\n",
				dai_link->name, ret);
			return ret;
		}
	}

	if (dai_link->dai_fmt) {
		ret = snd_soc_runtime_set_dai_fmt(rtd, dai_link->dai_fmt);
		if (ret)
			return ret;
	}

	/* add DPCM sysfs entries */
	soc_dpcm_debugfs_add(rtd);

	num = rtd->num;

	/*
	 * most drivers will register their PCMs using DAI link ordering but
	 * topology based drivers can use the DAI link id field to set PCM
	 * device number and then use rtd + a base offset of the BEs.
	 */
	for_each_rtd_components(rtd, i, component) {
		if (!component->driver->use_dai_pcm_id)
			continue;

		if (rtd->dai_link->no_pcm)
			num += component->driver->be_pcm_base;
		else
			num = rtd->dai_link->id;
	}

	/* create compress_device if possible */
	ret = snd_soc_dai_compress_new(cpu_dai, rtd, num);
	if (ret != -ENOTSUPP) {
		if (ret < 0)
			dev_err(card->dev, "ASoC: can't create compress %s\n",
				dai_link->stream_name);
		return ret;
	}

	/* create the pcm */
	ret = soc_new_pcm(rtd, num);
	if (ret < 0) {
		dev_err(card->dev, "ASoC: can't create pcm %s :%d\n",
			dai_link->stream_name, ret);
		return ret;
	}
<<<<<<< HEAD
	ret = soc_dai_pcm_new(&cpu_dai, 1, rtd);
	if (ret < 0)
		return ret;
	ret = soc_dai_pcm_new(rtd->codec_dais,
			      rtd->num_codecs, rtd);
	return ret;
=======

	return soc_dai_pcm_new(rtd);
>>>>>>> 04d5ce62
}

static void soc_set_name_prefix(struct snd_soc_card *card,
				struct snd_soc_component *component)
{
	struct device_node *of_node = soc_component_to_node(component);
	const char *str;
	int ret, i;

	for (i = 0; i < card->num_configs; i++) {
		struct snd_soc_codec_conf *map = &card->codec_conf[i];

		if (snd_soc_is_matching_component(&map->dlc, component)) {
			component->name_prefix = map->name_prefix;
			return;
		}
	}

	/*
	 * If there is no configuration table or no match in the table,
	 * check if a prefix is provided in the node
	 */
	ret = of_property_read_string(of_node, "sound-name-prefix", &str);
	if (ret < 0)
		return;

	component->name_prefix = str;
}

static void soc_remove_component(struct snd_soc_component *component,
				 int probed)
{

	if (!component->card)
		return;

	if (probed)
		snd_soc_component_remove(component);

	/* For framework level robustness */
	snd_soc_component_set_jack(component, NULL, NULL);

	list_del_init(&component->card_list);
	snd_soc_dapm_free(snd_soc_component_get_dapm(component));
	soc_cleanup_component_debugfs(component);
	component->card = NULL;
	snd_soc_component_module_put_when_remove(component);
}

static int soc_probe_component(struct snd_soc_card *card,
			       struct snd_soc_component *component)
{
	struct snd_soc_dapm_context *dapm =
		snd_soc_component_get_dapm(component);
	struct snd_soc_dai *dai;
	int probed = 0;
	int ret;

	if (!strcmp(component->name, "snd-soc-dummy"))
		return 0;

	if (component->card) {
		if (component->card != card) {
			dev_err(component->dev,
				"Trying to bind component to card \"%s\" but is already bound to card \"%s\"\n",
				card->name, component->card->name);
			return -ENODEV;
		}
		return 0;
	}

	ret = snd_soc_component_module_get_when_probe(component);
	if (ret < 0)
		return ret;

	component->card = card;
	soc_set_name_prefix(card, component);

	soc_init_component_debugfs(component);

	snd_soc_dapm_init(dapm, card, component);

	ret = snd_soc_dapm_new_controls(dapm,
					component->driver->dapm_widgets,
					component->driver->num_dapm_widgets);

	if (ret != 0) {
		dev_err(component->dev,
			"Failed to create new controls %d\n", ret);
		goto err_probe;
	}

	for_each_component_dais(component, dai) {
		ret = snd_soc_dapm_new_dai_widgets(dapm, dai);
		if (ret != 0) {
			dev_err(component->dev,
				"Failed to create DAI widgets %d\n", ret);
			goto err_probe;
		}
	}

	ret = snd_soc_component_probe(component);
	if (ret < 0) {
		dev_err(component->dev,
			"ASoC: failed to probe component %d\n", ret);
		goto err_probe;
	}
	WARN(dapm->idle_bias_off &&
	     dapm->bias_level != SND_SOC_BIAS_OFF,
	     "codec %s can not start from non-off bias with idle_bias_off==1\n",
	     component->name);
	probed = 1;

	/* machine specific init */
	if (component->init) {
		ret = component->init(component);
		if (ret < 0) {
			dev_err(component->dev,
				"Failed to do machine specific init %d\n", ret);
			goto err_probe;
		}
	}

	ret = snd_soc_add_component_controls(component,
					     component->driver->controls,
					     component->driver->num_controls);
	if (ret < 0)
		goto err_probe;

	ret = snd_soc_dapm_add_routes(dapm,
				      component->driver->dapm_routes,
				      component->driver->num_dapm_routes);
	if (ret < 0) {
		if (card->disable_route_checks) {
			dev_info(card->dev,
				 "%s: disable_route_checks set, ignoring errors on add_routes\n",
				 __func__);
		} else {
			dev_err(card->dev,
				"%s: snd_soc_dapm_add_routes failed: %d\n",
				__func__, ret);
			goto err_probe;
		}
	}

	/* see for_each_card_components */
	list_add(&component->card_list, &card->component_dev_list);

err_probe:
	if (ret < 0)
		soc_remove_component(component, probed);

	return ret;
}

static void soc_remove_dai(struct snd_soc_dai *dai, int order)
{
	int err;

	if (!dai || !dai->probed || !dai->driver ||
	    dai->driver->remove_order != order)
		return;

	err = snd_soc_dai_remove(dai);
	if (err < 0)
		dev_err(dai->dev,
			"ASoC: failed to remove %s: %d\n",
			dai->name, err);

	dai->probed = 0;
}

static int soc_probe_dai(struct snd_soc_dai *dai, int order)
{
	int ret;

	if (dai->probed ||
	    dai->driver->probe_order != order)
		return 0;

	ret = snd_soc_dai_probe(dai);
	if (ret < 0) {
		dev_err(dai->dev, "ASoC: failed to probe DAI %s: %d\n",
			dai->name, ret);
		return ret;
	}

	dai->probed = 1;

	return 0;
}

static void soc_remove_link_dais(struct snd_soc_card *card)
{
	int i;
	struct snd_soc_dai *dai;
	struct snd_soc_pcm_runtime *rtd;
	int order;

	for_each_comp_order(order) {
		for_each_card_rtds(card, rtd) {
			/* remove DAIs */
			for_each_rtd_dais(rtd, i, dai)
				soc_remove_dai(dai, order);
		}
	}
}

static int soc_probe_link_dais(struct snd_soc_card *card)
{
	struct snd_soc_dai *dai;
	struct snd_soc_pcm_runtime *rtd;
	int i, order, ret;

	for_each_comp_order(order) {
		for_each_card_rtds(card, rtd) {

			dev_dbg(card->dev,
				"ASoC: probe %s dai link %d late %d\n",
				card->name, rtd->num, order);

			/* probe the CPU DAI */
			for_each_rtd_dais(rtd, i, dai) {
				ret = soc_probe_dai(dai, order);
				if (ret)
					return ret;
			}
		}
	}

	return 0;
}

static void soc_remove_link_components(struct snd_soc_card *card)
{
	struct snd_soc_component *component;
	struct snd_soc_pcm_runtime *rtd;
	int i, order;

	for_each_comp_order(order) {
		for_each_card_rtds(card, rtd) {
			for_each_rtd_components(rtd, i, component) {
				if (component->driver->remove_order != order)
					continue;

				soc_remove_component(component, 1);
			}
		}
	}
}

static int soc_probe_link_components(struct snd_soc_card *card)
{
	struct snd_soc_component *component;
	struct snd_soc_pcm_runtime *rtd;
	int i, ret, order;

	for_each_comp_order(order) {
		for_each_card_rtds(card, rtd) {
			for_each_rtd_components(rtd, i, component) {
				if (component->driver->probe_order != order)
					continue;

				ret = soc_probe_component(card, component);
				if (ret < 0)
					return ret;
			}
		}
	}

	return 0;
}

static void soc_unbind_aux_dev(struct snd_soc_card *card)
{
	struct snd_soc_component *component, *_component;

	for_each_card_auxs_safe(card, component, _component) {
		component->init = NULL;
		list_del(&component->card_aux_list);
	}
}

static int soc_bind_aux_dev(struct snd_soc_card *card)
{
	struct snd_soc_component *component;
	struct snd_soc_aux_dev *aux;
	int i;

	for_each_card_pre_auxs(card, i, aux) {
		/* codecs, usually analog devices */
		component = soc_find_component(&aux->dlc);
		if (!component)
			return -EPROBE_DEFER;

		component->init = aux->init;
		/* see for_each_card_auxs */
		list_add(&component->card_aux_list, &card->aux_comp_list);
	}
	return 0;
}

static int soc_probe_aux_devices(struct snd_soc_card *card)
{
	struct snd_soc_component *component;
	int order;
	int ret;

	for_each_comp_order(order) {
		for_each_card_auxs(card, component) {
			if (component->driver->probe_order != order)
				continue;

			ret = soc_probe_component(card,	component);
			if (ret < 0)
				return ret;
		}
	}

	return 0;
}

static void soc_remove_aux_devices(struct snd_soc_card *card)
{
	struct snd_soc_component *comp, *_comp;
	int order;

	for_each_comp_order(order) {
		for_each_card_auxs_safe(card, comp, _comp) {
			if (comp->driver->remove_order == order)
				soc_remove_component(comp, 1);
		}
	}
}

/**
 * snd_soc_runtime_set_dai_fmt() - Change DAI link format for a ASoC runtime
 * @rtd: The runtime for which the DAI link format should be changed
 * @dai_fmt: The new DAI link format
 *
 * This function updates the DAI link format for all DAIs connected to the DAI
 * link for the specified runtime.
 *
 * Note: For setups with a static format set the dai_fmt field in the
 * corresponding snd_dai_link struct instead of using this function.
 *
 * Returns 0 on success, otherwise a negative error code.
 */
int snd_soc_runtime_set_dai_fmt(struct snd_soc_pcm_runtime *rtd,
	unsigned int dai_fmt)
{
	struct snd_soc_dai *cpu_dai;
	struct snd_soc_dai *codec_dai;
	unsigned int inv_dai_fmt;
	unsigned int i;
	int ret;

	for_each_rtd_codec_dais(rtd, i, codec_dai) {
		ret = snd_soc_dai_set_fmt(codec_dai, dai_fmt);
		if (ret != 0 && ret != -ENOTSUPP) {
			dev_warn(codec_dai->dev,
				 "ASoC: Failed to set DAI format: %d\n", ret);
			return ret;
		}
	}

	/*
	 * Flip the polarity for the "CPU" end of a CODEC<->CODEC link
	 * the component which has non_legacy_dai_naming is Codec
	 */
	inv_dai_fmt = dai_fmt & ~SND_SOC_DAIFMT_MASTER_MASK;
	switch (dai_fmt & SND_SOC_DAIFMT_MASTER_MASK) {
	case SND_SOC_DAIFMT_CBM_CFM:
		inv_dai_fmt |= SND_SOC_DAIFMT_CBS_CFS;
		break;
	case SND_SOC_DAIFMT_CBM_CFS:
		inv_dai_fmt |= SND_SOC_DAIFMT_CBS_CFM;
		break;
	case SND_SOC_DAIFMT_CBS_CFM:
		inv_dai_fmt |= SND_SOC_DAIFMT_CBM_CFS;
		break;
	case SND_SOC_DAIFMT_CBS_CFS:
		inv_dai_fmt |= SND_SOC_DAIFMT_CBM_CFM;
		break;
	}
	for_each_rtd_cpu_dais(rtd, i, cpu_dai) {
		unsigned int fmt = dai_fmt;

		if (cpu_dai->component->driver->non_legacy_dai_naming)
			fmt = inv_dai_fmt;

		ret = snd_soc_dai_set_fmt(cpu_dai, fmt);
		if (ret != 0 && ret != -ENOTSUPP) {
			dev_warn(cpu_dai->dev,
				 "ASoC: Failed to set DAI format: %d\n", ret);
			return ret;
		}
	}

	return 0;
}
EXPORT_SYMBOL_GPL(snd_soc_runtime_set_dai_fmt);

#ifdef CONFIG_DMI
/*
 * If a DMI filed contain strings in this blacklist (e.g.
 * "Type2 - Board Manufacturer" or "Type1 - TBD by OEM"), it will be taken
 * as invalid and dropped when setting the card long name from DMI info.
 */
static const char * const dmi_blacklist[] = {
	"To be filled by OEM",
	"TBD by OEM",
	"Default String",
	"Board Manufacturer",
	"Board Vendor Name",
	"Board Product Name",
	NULL,	/* terminator */
};

/*
 * Trim special characters, and replace '-' with '_' since '-' is used to
 * separate different DMI fields in the card long name. Only number and
 * alphabet characters and a few separator characters are kept.
 */
static void cleanup_dmi_name(char *name)
{
	int i, j = 0;

	for (i = 0; name[i]; i++) {
		if (isalnum(name[i]) || (name[i] == '.')
		    || (name[i] == '_'))
			name[j++] = name[i];
		else if (name[i] == '-')
			name[j++] = '_';
	}

	name[j] = '\0';
}

/*
 * Check if a DMI field is valid, i.e. not containing any string
 * in the black list.
 */
static int is_dmi_valid(const char *field)
{
	int i = 0;

	while (dmi_blacklist[i]) {
		if (strstr(field, dmi_blacklist[i]))
			return 0;
		i++;
	}

	return 1;
}

/*
 * Append a string to card->dmi_longname with character cleanups.
 */
static void append_dmi_string(struct snd_soc_card *card, const char *str)
{
	char *dst = card->dmi_longname;
	size_t dst_len = sizeof(card->dmi_longname);
	size_t len;

	len = strlen(dst);
	snprintf(dst + len, dst_len - len, "-%s", str);

	len++;	/* skip the separator "-" */
	if (len < dst_len)
		cleanup_dmi_name(dst + len);
}

/**
 * snd_soc_set_dmi_name() - Register DMI names to card
 * @card: The card to register DMI names
 * @flavour: The flavour "differentiator" for the card amongst its peers.
 *
 * An Intel machine driver may be used by many different devices but are
 * difficult for userspace to differentiate, since machine drivers ususally
 * use their own name as the card short name and leave the card long name
 * blank. To differentiate such devices and fix bugs due to lack of
 * device-specific configurations, this function allows DMI info to be used
 * as the sound card long name, in the format of
 * "vendor-product-version-board"
 * (Character '-' is used to separate different DMI fields here).
 * This will help the user space to load the device-specific Use Case Manager
 * (UCM) configurations for the card.
 *
 * Possible card long names may be:
 * DellInc.-XPS139343-01-0310JH
 * ASUSTeKCOMPUTERINC.-T100TA-1.0-T100TA
 * Circuitco-MinnowboardMaxD0PLATFORM-D0-MinnowBoardMAX
 *
 * This function also supports flavoring the card longname to provide
 * the extra differentiation, like "vendor-product-version-board-flavor".
 *
 * We only keep number and alphabet characters and a few separator characters
 * in the card long name since UCM in the user space uses the card long names
 * as card configuration directory names and AudoConf cannot support special
 * charactors like SPACE.
 *
 * Returns 0 on success, otherwise a negative error code.
 */
int snd_soc_set_dmi_name(struct snd_soc_card *card, const char *flavour)
{
	const char *vendor, *product, *product_version, *board;

	if (card->long_name)
		return 0; /* long name already set by driver or from DMI */

	/* make up dmi long name as: vendor-product-version-board */
	vendor = dmi_get_system_info(DMI_BOARD_VENDOR);
	if (!vendor || !is_dmi_valid(vendor)) {
		dev_warn(card->dev, "ASoC: no DMI vendor name!\n");
		return 0;
	}

	snprintf(card->dmi_longname, sizeof(card->dmi_longname), "%s", vendor);
	cleanup_dmi_name(card->dmi_longname);

	product = dmi_get_system_info(DMI_PRODUCT_NAME);
	if (product && is_dmi_valid(product)) {
		append_dmi_string(card, product);

		/*
		 * some vendors like Lenovo may only put a self-explanatory
		 * name in the product version field
		 */
		product_version = dmi_get_system_info(DMI_PRODUCT_VERSION);
		if (product_version && is_dmi_valid(product_version))
			append_dmi_string(card, product_version);
	}

	board = dmi_get_system_info(DMI_BOARD_NAME);
	if (board && is_dmi_valid(board)) {
		if (!product || strcasecmp(board, product))
			append_dmi_string(card, board);
	} else if (!product) {
		/* fall back to using legacy name */
		dev_warn(card->dev, "ASoC: no DMI board/product name!\n");
		return 0;
	}

	/* Add flavour to dmi long name */
	if (flavour)
		append_dmi_string(card, flavour);

	/* set the card long name */
	card->long_name = card->dmi_longname;

	return 0;
}
EXPORT_SYMBOL_GPL(snd_soc_set_dmi_name);
#endif /* CONFIG_DMI */

static void soc_check_tplg_fes(struct snd_soc_card *card)
{
	struct snd_soc_component *component;
	const struct snd_soc_component_driver *comp_drv;
	struct snd_soc_dai_link *dai_link;
	int i;

	for_each_component(component) {

		/* does this component override BEs ? */
		if (!component->driver->ignore_machine)
			continue;

		/* for this machine ? */
		if (!strcmp(component->driver->ignore_machine,
			    card->dev->driver->name))
			goto match;
		if (strcmp(component->driver->ignore_machine,
			   dev_name(card->dev)))
			continue;
match:
		/* machine matches, so override the rtd data */
		for_each_card_prelinks(card, i, dai_link) {

			/* ignore this FE */
			if (dai_link->dynamic) {
				dai_link->ignore = true;
				continue;
			}

			dev_info(card->dev, "info: override BE DAI link %s\n",
				 card->dai_link[i].name);

			/* override platform component */
			if (!dai_link->platforms) {
				dev_err(card->dev, "init platform error");
				continue;
			}
			dai_link->platforms->name = component->name;

			/* convert non BE into BE */
			dai_link->no_pcm = 1;
			dai_link->dpcm_playback = 1;
			dai_link->dpcm_capture = 1;

			/* override any BE fixups */
			dai_link->be_hw_params_fixup =
				component->driver->be_hw_params_fixup;

			/*
			 * most BE links don't set stream name, so set it to
			 * dai link name if it's NULL to help bind widgets.
			 */
			if (!dai_link->stream_name)
				dai_link->stream_name = dai_link->name;
		}

		/* Inform userspace we are using alternate topology */
		if (component->driver->topology_name_prefix) {

			/* topology shortname created? */
			if (!card->topology_shortname_created) {
				comp_drv = component->driver;

				snprintf(card->topology_shortname, 32, "%s-%s",
					 comp_drv->topology_name_prefix,
					 card->name);
				card->topology_shortname_created = true;
			}

			/* use topology shortname */
			card->name = card->topology_shortname;
		}
	}
}

#define soc_setup_card_name(name, name1, name2, norm)		\
	__soc_setup_card_name(name, sizeof(name), name1, name2, norm)
static void __soc_setup_card_name(char *name, int len,
				  const char *name1, const char *name2,
				  int normalization)
{
	int i;

	snprintf(name, len, "%s", name1 ? name1 : name2);

	if (!normalization)
		return;

	/*
	 * Name normalization
	 *
	 * The driver name is somewhat special, as it's used as a key for
	 * searches in the user-space.
	 *
	 * ex)
	 *	"abcd??efg" -> "abcd__efg"
	 */
	for (i = 0; i < len; i++) {
		switch (name[i]) {
		case '_':
		case '-':
		case '\0':
			break;
		default:
			if (!isalnum(name[i]))
				name[i] = '_';
			break;
		}
	}
}

static void soc_cleanup_card_resources(struct snd_soc_card *card,
				       int card_probed)
{
	struct snd_soc_pcm_runtime *rtd, *n;

	if (card->snd_card)
		snd_card_disconnect_sync(card->snd_card);

	snd_soc_dapm_shutdown(card);

	/* remove and free each DAI */
	soc_remove_link_dais(card);
	soc_remove_link_components(card);

	for_each_card_rtds_safe(card, rtd, n)
		snd_soc_remove_pcm_runtime(card, rtd);

	/* remove auxiliary devices */
	soc_remove_aux_devices(card);
	soc_unbind_aux_dev(card);

	snd_soc_dapm_free(&card->dapm);
	soc_cleanup_card_debugfs(card);

	/* remove the card */
	if (card_probed && card->remove)
		card->remove(card);

	if (card->snd_card) {
		snd_card_free(card->snd_card);
		card->snd_card = NULL;
	}
}

static void snd_soc_unbind_card(struct snd_soc_card *card, bool unregister)
{
	if (card->instantiated) {
		int card_probed = 1;

		card->instantiated = false;
		snd_soc_flush_all_delayed_work(card);

		soc_cleanup_card_resources(card, card_probed);
		if (!unregister)
			list_add(&card->list, &unbind_card_list);
	} else {
		if (unregister)
			list_del(&card->list);
	}
}

static int snd_soc_bind_card(struct snd_soc_card *card)
{
	struct snd_soc_pcm_runtime *rtd;
	struct snd_soc_component *component;
	struct snd_soc_dai_link *dai_link;
	int ret, i, card_probed = 0;

	mutex_lock(&client_mutex);
	mutex_lock_nested(&card->mutex, SND_SOC_CARD_CLASS_INIT);

	snd_soc_dapm_init(&card->dapm, card, NULL);

	/* check whether any platform is ignore machine FE and using topology */
	soc_check_tplg_fes(card);

	/* bind aux_devs too */
	ret = soc_bind_aux_dev(card);
	if (ret < 0)
		goto probe_end;

	/* add predefined DAI links to the list */
	card->num_rtd = 0;
	for_each_card_prelinks(card, i, dai_link) {
		ret = snd_soc_add_pcm_runtime(card, dai_link);
		if (ret < 0)
			goto probe_end;
	}

	/* card bind complete so register a sound card */
	ret = snd_card_new(card->dev, SNDRV_DEFAULT_IDX1, SNDRV_DEFAULT_STR1,
			card->owner, 0, &card->snd_card);
	if (ret < 0) {
		dev_err(card->dev,
			"ASoC: can't create sound card for card %s: %d\n",
			card->name, ret);
		goto probe_end;
	}

	soc_init_card_debugfs(card);

	soc_resume_init(card);

	ret = snd_soc_dapm_new_controls(&card->dapm, card->dapm_widgets,
					card->num_dapm_widgets);
	if (ret < 0)
		goto probe_end;

	ret = snd_soc_dapm_new_controls(&card->dapm, card->of_dapm_widgets,
					card->num_of_dapm_widgets);
	if (ret < 0)
		goto probe_end;

	/* initialise the sound card only once */
	if (card->probe) {
		ret = card->probe(card);
		if (ret < 0)
			goto probe_end;
		card_probed = 1;
	}

	/* probe all components used by DAI links on this card */
	ret = soc_probe_link_components(card);
	if (ret < 0) {
		dev_err(card->dev,
			"ASoC: failed to instantiate card %d\n", ret);
		goto probe_end;
	}

	/* probe auxiliary components */
	ret = soc_probe_aux_devices(card);
	if (ret < 0) {
		dev_err(card->dev,
			"ASoC: failed to probe aux component %d\n", ret);
		goto probe_end;
	}

	/* probe all DAI links on this card */
	ret = soc_probe_link_dais(card);
	if (ret < 0) {
		dev_err(card->dev,
			"ASoC: failed to instantiate card %d\n", ret);
		goto probe_end;
	}

	for_each_card_rtds(card, rtd) {
		ret = soc_init_pcm_runtime(card, rtd);
		if (ret < 0)
			goto probe_end;
	}

	snd_soc_dapm_link_dai_widgets(card);
	snd_soc_dapm_connect_dai_link_widgets(card);

	ret = snd_soc_add_card_controls(card, card->controls,
					card->num_controls);
	if (ret < 0)
		goto probe_end;

	ret = snd_soc_dapm_add_routes(&card->dapm, card->dapm_routes,
				      card->num_dapm_routes);
	if (ret < 0) {
		if (card->disable_route_checks) {
			dev_info(card->dev,
				 "%s: disable_route_checks set, ignoring errors on add_routes\n",
				 __func__);
		} else {
			dev_err(card->dev,
				 "%s: snd_soc_dapm_add_routes failed: %d\n",
				 __func__, ret);
			goto probe_end;
		}
	}

	ret = snd_soc_dapm_add_routes(&card->dapm, card->of_dapm_routes,
				      card->num_of_dapm_routes);
	if (ret < 0)
		goto probe_end;

	/* try to set some sane longname if DMI is available */
	snd_soc_set_dmi_name(card, NULL);

	soc_setup_card_name(card->snd_card->shortname,
			    card->name, NULL, 0);
	soc_setup_card_name(card->snd_card->longname,
			    card->long_name, card->name, 0);
	soc_setup_card_name(card->snd_card->driver,
			    card->driver_name, card->name, 1);

	if (card->components) {
		/* the current implementation of snd_component_add() accepts */
		/* multiple components in the string separated by space, */
		/* but the string collision (identical string) check might */
		/* not work correctly */
		ret = snd_component_add(card->snd_card, card->components);
		if (ret < 0) {
			dev_err(card->dev, "ASoC: %s snd_component_add() failed: %d\n",
				card->name, ret);
			goto probe_end;
		}
	}

	if (card->late_probe) {
		ret = card->late_probe(card);
		if (ret < 0) {
			dev_err(card->dev, "ASoC: %s late_probe() failed: %d\n",
				card->name, ret);
			goto probe_end;
		}
	}
	card_probed = 1;

	snd_soc_dapm_new_widgets(card);

	ret = snd_card_register(card->snd_card);
	if (ret < 0) {
		dev_err(card->dev, "ASoC: failed to register soundcard %d\n",
				ret);
		goto probe_end;
	}

	card->instantiated = 1;
	dapm_mark_endpoints_dirty(card);
	snd_soc_dapm_sync(&card->dapm);

	/* deactivate pins to sleep state */
	for_each_card_components(card, component)
		if (!component->active)
			pinctrl_pm_select_sleep_state(component->dev);

probe_end:
	if (ret < 0)
		soc_cleanup_card_resources(card, card_probed);

	mutex_unlock(&card->mutex);
	mutex_unlock(&client_mutex);

	return ret;
}

/* probes a new socdev */
static int soc_probe(struct platform_device *pdev)
{
	struct snd_soc_card *card = platform_get_drvdata(pdev);

	/*
	 * no card, so machine driver should be registering card
	 * we should not be here in that case so ret error
	 */
	if (!card)
		return -EINVAL;

	dev_warn(&pdev->dev,
		 "ASoC: machine %s should use snd_soc_register_card()\n",
		 card->name);

	/* Bodge while we unpick instantiation */
	card->dev = &pdev->dev;

	return snd_soc_register_card(card);
}

/* removes a socdev */
static int soc_remove(struct platform_device *pdev)
{
	struct snd_soc_card *card = platform_get_drvdata(pdev);

	snd_soc_unregister_card(card);
	return 0;
}

int snd_soc_poweroff(struct device *dev)
{
	struct snd_soc_card *card = dev_get_drvdata(dev);
	struct snd_soc_component *component;

	if (!card->instantiated)
		return 0;

	/*
	 * Flush out pmdown_time work - we actually do want to run it
	 * now, we're shutting down so no imminent restart.
	 */
	snd_soc_flush_all_delayed_work(card);

	snd_soc_dapm_shutdown(card);

	/* deactivate pins to sleep state */
	for_each_card_components(card, component)
		pinctrl_pm_select_sleep_state(component->dev);

	return 0;
}
EXPORT_SYMBOL_GPL(snd_soc_poweroff);

const struct dev_pm_ops snd_soc_pm_ops = {
	.suspend = snd_soc_suspend,
	.resume = snd_soc_resume,
	.freeze = snd_soc_suspend,
	.thaw = snd_soc_resume,
	.poweroff = snd_soc_poweroff,
	.restore = snd_soc_resume,
};
EXPORT_SYMBOL_GPL(snd_soc_pm_ops);

/* ASoC platform driver */
static struct platform_driver soc_driver = {
	.driver		= {
		.name		= "soc-audio",
		.pm		= &snd_soc_pm_ops,
	},
	.probe		= soc_probe,
	.remove		= soc_remove,
};

/**
 * snd_soc_cnew - create new control
 * @_template: control template
 * @data: control private data
 * @long_name: control long name
 * @prefix: control name prefix
 *
 * Create a new mixer control from a template control.
 *
 * Returns 0 for success, else error.
 */
struct snd_kcontrol *snd_soc_cnew(const struct snd_kcontrol_new *_template,
				  void *data, const char *long_name,
				  const char *prefix)
{
	struct snd_kcontrol_new template;
	struct snd_kcontrol *kcontrol;
	char *name = NULL;

	memcpy(&template, _template, sizeof(template));
	template.index = 0;

	if (!long_name)
		long_name = template.name;

	if (prefix) {
		name = kasprintf(GFP_KERNEL, "%s %s", prefix, long_name);
		if (!name)
			return NULL;

		template.name = name;
	} else {
		template.name = long_name;
	}

	kcontrol = snd_ctl_new1(&template, data);

	kfree(name);

	return kcontrol;
}
EXPORT_SYMBOL_GPL(snd_soc_cnew);

static int snd_soc_add_controls(struct snd_card *card, struct device *dev,
	const struct snd_kcontrol_new *controls, int num_controls,
	const char *prefix, void *data)
{
	int err, i;

	for (i = 0; i < num_controls; i++) {
		const struct snd_kcontrol_new *control = &controls[i];

		err = snd_ctl_add(card, snd_soc_cnew(control, data,
						     control->name, prefix));
		if (err < 0) {
			dev_err(dev, "ASoC: Failed to add %s: %d\n",
				control->name, err);
			return err;
		}
	}

	return 0;
}

struct snd_kcontrol *snd_soc_card_get_kcontrol(struct snd_soc_card *soc_card,
					       const char *name)
{
	struct snd_card *card = soc_card->snd_card;
	struct snd_kcontrol *kctl;

	if (unlikely(!name))
		return NULL;

	list_for_each_entry(kctl, &card->controls, list)
		if (!strncmp(kctl->id.name, name, sizeof(kctl->id.name)))
			return kctl;
	return NULL;
}
EXPORT_SYMBOL_GPL(snd_soc_card_get_kcontrol);

/**
 * snd_soc_add_component_controls - Add an array of controls to a component.
 *
 * @component: Component to add controls to
 * @controls: Array of controls to add
 * @num_controls: Number of elements in the array
 *
 * Return: 0 for success, else error.
 */
int snd_soc_add_component_controls(struct snd_soc_component *component,
	const struct snd_kcontrol_new *controls, unsigned int num_controls)
{
	struct snd_card *card = component->card->snd_card;

	return snd_soc_add_controls(card, component->dev, controls,
			num_controls, component->name_prefix, component);
}
EXPORT_SYMBOL_GPL(snd_soc_add_component_controls);

/**
 * snd_soc_add_card_controls - add an array of controls to a SoC card.
 * Convenience function to add a list of controls.
 *
 * @soc_card: SoC card to add controls to
 * @controls: array of controls to add
 * @num_controls: number of elements in the array
 *
 * Return 0 for success, else error.
 */
int snd_soc_add_card_controls(struct snd_soc_card *soc_card,
	const struct snd_kcontrol_new *controls, int num_controls)
{
	struct snd_card *card = soc_card->snd_card;

	return snd_soc_add_controls(card, soc_card->dev, controls, num_controls,
			NULL, soc_card);
}
EXPORT_SYMBOL_GPL(snd_soc_add_card_controls);

/**
 * snd_soc_add_dai_controls - add an array of controls to a DAI.
 * Convienience function to add a list of controls.
 *
 * @dai: DAI to add controls to
 * @controls: array of controls to add
 * @num_controls: number of elements in the array
 *
 * Return 0 for success, else error.
 */
int snd_soc_add_dai_controls(struct snd_soc_dai *dai,
	const struct snd_kcontrol_new *controls, int num_controls)
{
	struct snd_card *card = dai->component->card->snd_card;

	return snd_soc_add_controls(card, dai->dev, controls, num_controls,
			NULL, dai);
}
EXPORT_SYMBOL_GPL(snd_soc_add_dai_controls);

/**
 * snd_soc_register_card - Register a card with the ASoC core
 *
 * @card: Card to register
 *
 */
int snd_soc_register_card(struct snd_soc_card *card)
{
	if (!card->name || !card->dev)
		return -EINVAL;

	dev_set_drvdata(card->dev, card);

	INIT_LIST_HEAD(&card->widgets);
	INIT_LIST_HEAD(&card->paths);
	INIT_LIST_HEAD(&card->dapm_list);
	INIT_LIST_HEAD(&card->aux_comp_list);
	INIT_LIST_HEAD(&card->component_dev_list);
	INIT_LIST_HEAD(&card->list);
	INIT_LIST_HEAD(&card->rtd_list);
	INIT_LIST_HEAD(&card->dapm_dirty);
	INIT_LIST_HEAD(&card->dobj_list);

	card->instantiated = 0;
	mutex_init(&card->mutex);
	mutex_init(&card->dapm_mutex);
	mutex_init(&card->pcm_mutex);
	spin_lock_init(&card->dpcm_lock);

	return snd_soc_bind_card(card);
}
EXPORT_SYMBOL_GPL(snd_soc_register_card);

/**
 * snd_soc_unregister_card - Unregister a card with the ASoC core
 *
 * @card: Card to unregister
 *
 */
int snd_soc_unregister_card(struct snd_soc_card *card)
{
	mutex_lock(&client_mutex);
	snd_soc_unbind_card(card, true);
	mutex_unlock(&client_mutex);
	dev_dbg(card->dev, "ASoC: Unregistered card '%s'\n", card->name);

	return 0;
}
EXPORT_SYMBOL_GPL(snd_soc_unregister_card);

/*
 * Simplify DAI link configuration by removing ".-1" from device names
 * and sanitizing names.
 */
static char *fmt_single_name(struct device *dev, int *id)
{
	char *found, name[NAME_SIZE];
	int id1, id2;

	if (dev_name(dev) == NULL)
		return NULL;

	strlcpy(name, dev_name(dev), NAME_SIZE);

	/* are we a "%s.%d" name (platform and SPI components) */
	found = strstr(name, dev->driver->name);
	if (found) {
		/* get ID */
		if (sscanf(&found[strlen(dev->driver->name)], ".%d", id) == 1) {

			/* discard ID from name if ID == -1 */
			if (*id == -1)
				found[strlen(dev->driver->name)] = '\0';
		}

	} else {
		/* I2C component devices are named "bus-addr" */
		if (sscanf(name, "%x-%x", &id1, &id2) == 2) {
			char tmp[NAME_SIZE];

			/* create unique ID number from I2C addr and bus */
			*id = ((id1 & 0xffff) << 16) + id2;

			/* sanitize component name for DAI link creation */
			snprintf(tmp, NAME_SIZE, "%s.%s", dev->driver->name,
				 name);
			strlcpy(name, tmp, NAME_SIZE);
		} else
			*id = 0;
	}

	return devm_kstrdup(dev, name, GFP_KERNEL);
}

/*
 * Simplify DAI link naming for single devices with multiple DAIs by removing
 * any ".-1" and using the DAI name (instead of device name).
 */
static inline char *fmt_multiple_name(struct device *dev,
		struct snd_soc_dai_driver *dai_drv)
{
	if (dai_drv->name == NULL) {
		dev_err(dev,
			"ASoC: error - multiple DAI %s registered with no name\n",
			dev_name(dev));
		return NULL;
	}

	return devm_kstrdup(dev, dai_drv->name, GFP_KERNEL);
}

void snd_soc_unregister_dai(struct snd_soc_dai *dai)
{
	dev_dbg(dai->dev, "ASoC: Unregistered DAI '%s'\n", dai->name);
	list_del(&dai->list);
}
EXPORT_SYMBOL_GPL(snd_soc_unregister_dai);

/**
 * snd_soc_register_dai - Register a DAI dynamically & create its widgets
 *
 * @component: The component the DAIs are registered for
 * @dai_drv: DAI driver to use for the DAI
 * @legacy_dai_naming: if %true, use legacy single-name format;
 * 	if %false, use multiple-name format;
 *
 * Topology can use this API to register DAIs when probing a component.
 * These DAIs's widgets will be freed in the card cleanup and the DAIs
 * will be freed in the component cleanup.
 */
struct snd_soc_dai *snd_soc_register_dai(struct snd_soc_component *component,
					 struct snd_soc_dai_driver *dai_drv,
					 bool legacy_dai_naming)
{
	struct device *dev = component->dev;
	struct snd_soc_dai *dai;

	dev_dbg(dev, "ASoC: dynamically register DAI %s\n", dev_name(dev));

	lockdep_assert_held(&client_mutex);

	dai = devm_kzalloc(dev, sizeof(*dai), GFP_KERNEL);
	if (dai == NULL)
		return NULL;

	/*
	 * Back in the old days when we still had component-less DAIs,
	 * instead of having a static name, component-less DAIs would
	 * inherit the name of the parent device so it is possible to
	 * register multiple instances of the DAI. We still need to keep
	 * the same naming style even though those DAIs are not
	 * component-less anymore.
	 */
	if (legacy_dai_naming &&
	    (dai_drv->id == 0 || dai_drv->name == NULL)) {
		dai->name = fmt_single_name(dev, &dai->id);
	} else {
		dai->name = fmt_multiple_name(dev, dai_drv);
		if (dai_drv->id)
			dai->id = dai_drv->id;
		else
			dai->id = component->num_dai;
	}
	if (!dai->name)
		return NULL;

	dai->component = component;
	dai->dev = dev;
	dai->driver = dai_drv;
	if (!dai->driver->ops)
		dai->driver->ops = &null_dai_ops;

	/* see for_each_component_dais */
	list_add_tail(&dai->list, &component->dai_list);
	component->num_dai++;

	dev_dbg(dev, "ASoC: Registered DAI '%s'\n", dai->name);
	return dai;
}

/**
 * snd_soc_unregister_dai - Unregister DAIs from the ASoC core
 *
 * @component: The component for which the DAIs should be unregistered
 */
static void snd_soc_unregister_dais(struct snd_soc_component *component)
{
	struct snd_soc_dai *dai, *_dai;

	for_each_component_dais_safe(component, dai, _dai)
		snd_soc_unregister_dai(dai);
}

/**
 * snd_soc_register_dais - Register a DAI with the ASoC core
 *
 * @component: The component the DAIs are registered for
 * @dai_drv: DAI driver to use for the DAIs
 * @count: Number of DAIs
 */
static int snd_soc_register_dais(struct snd_soc_component *component,
				 struct snd_soc_dai_driver *dai_drv,
				 size_t count)
{
	struct snd_soc_dai *dai;
	unsigned int i;
	int ret;

	for (i = 0; i < count; i++) {
		dai = snd_soc_register_dai(component, dai_drv + i, count == 1 &&
				  !component->driver->non_legacy_dai_naming);
		if (dai == NULL) {
			ret = -ENOMEM;
			goto err;
		}
	}

	return 0;

err:
	snd_soc_unregister_dais(component);

	return ret;
}

static int snd_soc_component_initialize(struct snd_soc_component *component,
	const struct snd_soc_component_driver *driver, struct device *dev)
{
	INIT_LIST_HEAD(&component->dai_list);
	INIT_LIST_HEAD(&component->dobj_list);
	INIT_LIST_HEAD(&component->card_list);
	mutex_init(&component->io_mutex);

	component->name = fmt_single_name(dev, &component->id);
	if (!component->name) {
		dev_err(dev, "ASoC: Failed to allocate name\n");
		return -ENOMEM;
	}

	component->dev = dev;
	component->driver = driver;

	return 0;
}

static void snd_soc_component_setup_regmap(struct snd_soc_component *component)
{
	int val_bytes = regmap_get_val_bytes(component->regmap);

	/* Errors are legitimate for non-integer byte multiples */
	if (val_bytes > 0)
		component->val_bytes = val_bytes;
}

#ifdef CONFIG_REGMAP

/**
 * snd_soc_component_init_regmap() - Initialize regmap instance for the
 *                                   component
 * @component: The component for which to initialize the regmap instance
 * @regmap: The regmap instance that should be used by the component
 *
 * This function allows deferred assignment of the regmap instance that is
 * associated with the component. Only use this if the regmap instance is not
 * yet ready when the component is registered. The function must also be called
 * before the first IO attempt of the component.
 */
void snd_soc_component_init_regmap(struct snd_soc_component *component,
	struct regmap *regmap)
{
	component->regmap = regmap;
	snd_soc_component_setup_regmap(component);
}
EXPORT_SYMBOL_GPL(snd_soc_component_init_regmap);

/**
 * snd_soc_component_exit_regmap() - De-initialize regmap instance for the
 *                                   component
 * @component: The component for which to de-initialize the regmap instance
 *
 * Calls regmap_exit() on the regmap instance associated to the component and
 * removes the regmap instance from the component.
 *
 * This function should only be used if snd_soc_component_init_regmap() was used
 * to initialize the regmap instance.
 */
void snd_soc_component_exit_regmap(struct snd_soc_component *component)
{
	regmap_exit(component->regmap);
	component->regmap = NULL;
}
EXPORT_SYMBOL_GPL(snd_soc_component_exit_regmap);

#endif

#define ENDIANNESS_MAP(name) \
	(SNDRV_PCM_FMTBIT_##name##LE | SNDRV_PCM_FMTBIT_##name##BE)
static u64 endianness_format_map[] = {
	ENDIANNESS_MAP(S16_),
	ENDIANNESS_MAP(U16_),
	ENDIANNESS_MAP(S24_),
	ENDIANNESS_MAP(U24_),
	ENDIANNESS_MAP(S32_),
	ENDIANNESS_MAP(U32_),
	ENDIANNESS_MAP(S24_3),
	ENDIANNESS_MAP(U24_3),
	ENDIANNESS_MAP(S20_3),
	ENDIANNESS_MAP(U20_3),
	ENDIANNESS_MAP(S18_3),
	ENDIANNESS_MAP(U18_3),
	ENDIANNESS_MAP(FLOAT_),
	ENDIANNESS_MAP(FLOAT64_),
	ENDIANNESS_MAP(IEC958_SUBFRAME_),
};

/*
 * Fix up the DAI formats for endianness: codecs don't actually see
 * the endianness of the data but we're using the CPU format
 * definitions which do need to include endianness so we ensure that
 * codec DAIs always have both big and little endian variants set.
 */
static void convert_endianness_formats(struct snd_soc_pcm_stream *stream)
{
	int i;

	for (i = 0; i < ARRAY_SIZE(endianness_format_map); i++)
		if (stream->formats & endianness_format_map[i])
			stream->formats |= endianness_format_map[i];
}

static void snd_soc_try_rebind_card(void)
{
	struct snd_soc_card *card, *c;

	list_for_each_entry_safe(card, c, &unbind_card_list, list)
		if (!snd_soc_bind_card(card))
			list_del(&card->list);
}

static void snd_soc_del_component_unlocked(struct snd_soc_component *component)
{
	struct snd_soc_card *card = component->card;

	snd_soc_unregister_dais(component);

	if (card)
		snd_soc_unbind_card(card, false);

	list_del(&component->list);
}

int snd_soc_add_component(struct device *dev,
			struct snd_soc_component *component,
			const struct snd_soc_component_driver *component_driver,
			struct snd_soc_dai_driver *dai_drv,
			int num_dai)
{
	int ret;
	int i;

	mutex_lock(&client_mutex);

	ret = snd_soc_component_initialize(component, component_driver, dev);
	if (ret)
		goto err_free;

	if (component_driver->endianness) {
		for (i = 0; i < num_dai; i++) {
			convert_endianness_formats(&dai_drv[i].playback);
			convert_endianness_formats(&dai_drv[i].capture);
		}
	}

	ret = snd_soc_register_dais(component, dai_drv, num_dai);
	if (ret < 0) {
		dev_err(dev, "ASoC: Failed to register DAIs: %d\n", ret);
		goto err_cleanup;
	}

	if (!component->driver->write && !component->driver->read) {
		if (!component->regmap)
			component->regmap = dev_get_regmap(component->dev,
							   NULL);
		if (component->regmap)
			snd_soc_component_setup_regmap(component);
	}

	/* see for_each_component */
	list_add(&component->list, &component_list);

err_cleanup:
	if (ret < 0)
		snd_soc_del_component_unlocked(component);
err_free:
	mutex_unlock(&client_mutex);

	if (ret == 0)
		snd_soc_try_rebind_card();

	return ret;
}
EXPORT_SYMBOL_GPL(snd_soc_add_component);

int snd_soc_register_component(struct device *dev,
			const struct snd_soc_component_driver *component_driver,
			struct snd_soc_dai_driver *dai_drv,
			int num_dai)
{
	struct snd_soc_component *component;

	component = devm_kzalloc(dev, sizeof(*component), GFP_KERNEL);
	if (!component)
		return -ENOMEM;

	return snd_soc_add_component(dev, component, component_driver,
				     dai_drv, num_dai);
}
EXPORT_SYMBOL_GPL(snd_soc_register_component);

/**
 * snd_soc_unregister_component - Unregister all related component
 * from the ASoC core
 *
 * @dev: The device to unregister
 */
void snd_soc_unregister_component(struct device *dev)
{
	struct snd_soc_component *component;

	mutex_lock(&client_mutex);
	while (1) {
		component = snd_soc_lookup_component_nolocked(dev, NULL);
		if (!component)
			break;

		snd_soc_del_component_unlocked(component);
	}
	mutex_unlock(&client_mutex);
}
EXPORT_SYMBOL_GPL(snd_soc_unregister_component);

/* Retrieve a card's name from device tree */
int snd_soc_of_parse_card_name(struct snd_soc_card *card,
			       const char *propname)
{
	struct device_node *np;
	int ret;

	if (!card->dev) {
		pr_err("card->dev is not set before calling %s\n", __func__);
		return -EINVAL;
	}

	np = card->dev->of_node;

	ret = of_property_read_string_index(np, propname, 0, &card->name);
	/*
	 * EINVAL means the property does not exist. This is fine providing
	 * card->name was previously set, which is checked later in
	 * snd_soc_register_card.
	 */
	if (ret < 0 && ret != -EINVAL) {
		dev_err(card->dev,
			"ASoC: Property '%s' could not be read: %d\n",
			propname, ret);
		return ret;
	}

	return 0;
}
EXPORT_SYMBOL_GPL(snd_soc_of_parse_card_name);

static const struct snd_soc_dapm_widget simple_widgets[] = {
	SND_SOC_DAPM_MIC("Microphone", NULL),
	SND_SOC_DAPM_LINE("Line", NULL),
	SND_SOC_DAPM_HP("Headphone", NULL),
	SND_SOC_DAPM_SPK("Speaker", NULL),
};

int snd_soc_of_parse_audio_simple_widgets(struct snd_soc_card *card,
					  const char *propname)
{
	struct device_node *np = card->dev->of_node;
	struct snd_soc_dapm_widget *widgets;
	const char *template, *wname;
	int i, j, num_widgets, ret;

	num_widgets = of_property_count_strings(np, propname);
	if (num_widgets < 0) {
		dev_err(card->dev,
			"ASoC: Property '%s' does not exist\n",	propname);
		return -EINVAL;
	}
	if (num_widgets & 1) {
		dev_err(card->dev,
			"ASoC: Property '%s' length is not even\n", propname);
		return -EINVAL;
	}

	num_widgets /= 2;
	if (!num_widgets) {
		dev_err(card->dev, "ASoC: Property '%s's length is zero\n",
			propname);
		return -EINVAL;
	}

	widgets = devm_kcalloc(card->dev, num_widgets, sizeof(*widgets),
			       GFP_KERNEL);
	if (!widgets) {
		dev_err(card->dev,
			"ASoC: Could not allocate memory for widgets\n");
		return -ENOMEM;
	}

	for (i = 0; i < num_widgets; i++) {
		ret = of_property_read_string_index(np, propname,
			2 * i, &template);
		if (ret) {
			dev_err(card->dev,
				"ASoC: Property '%s' index %d read error:%d\n",
				propname, 2 * i, ret);
			return -EINVAL;
		}

		for (j = 0; j < ARRAY_SIZE(simple_widgets); j++) {
			if (!strncmp(template, simple_widgets[j].name,
				     strlen(simple_widgets[j].name))) {
				widgets[i] = simple_widgets[j];
				break;
			}
		}

		if (j >= ARRAY_SIZE(simple_widgets)) {
			dev_err(card->dev,
				"ASoC: DAPM widget '%s' is not supported\n",
				template);
			return -EINVAL;
		}

		ret = of_property_read_string_index(np, propname,
						    (2 * i) + 1,
						    &wname);
		if (ret) {
			dev_err(card->dev,
				"ASoC: Property '%s' index %d read error:%d\n",
				propname, (2 * i) + 1, ret);
			return -EINVAL;
		}

		widgets[i].name = wname;
	}

	card->of_dapm_widgets = widgets;
	card->num_of_dapm_widgets = num_widgets;

	return 0;
}
EXPORT_SYMBOL_GPL(snd_soc_of_parse_audio_simple_widgets);

int snd_soc_of_get_slot_mask(struct device_node *np,
			     const char *prop_name,
			     unsigned int *mask)
{
	u32 val;
	const __be32 *of_slot_mask = of_get_property(np, prop_name, &val);
	int i;

	if (!of_slot_mask)
		return 0;
	val /= sizeof(u32);
	for (i = 0; i < val; i++)
		if (be32_to_cpup(&of_slot_mask[i]))
			*mask |= (1 << i);

	return val;
}
EXPORT_SYMBOL_GPL(snd_soc_of_get_slot_mask);

int snd_soc_of_parse_tdm_slot(struct device_node *np,
			      unsigned int *tx_mask,
			      unsigned int *rx_mask,
			      unsigned int *slots,
			      unsigned int *slot_width)
{
	u32 val;
	int ret;

	if (tx_mask)
		snd_soc_of_get_slot_mask(np, "dai-tdm-slot-tx-mask", tx_mask);
	if (rx_mask)
		snd_soc_of_get_slot_mask(np, "dai-tdm-slot-rx-mask", rx_mask);

	if (of_property_read_bool(np, "dai-tdm-slot-num")) {
		ret = of_property_read_u32(np, "dai-tdm-slot-num", &val);
		if (ret)
			return ret;

		if (slots)
			*slots = val;
	}

	if (of_property_read_bool(np, "dai-tdm-slot-width")) {
		ret = of_property_read_u32(np, "dai-tdm-slot-width", &val);
		if (ret)
			return ret;

		if (slot_width)
			*slot_width = val;
	}

	return 0;
}
EXPORT_SYMBOL_GPL(snd_soc_of_parse_tdm_slot);

void snd_soc_of_parse_node_prefix(struct device_node *np,
				  struct snd_soc_codec_conf *codec_conf,
				  struct device_node *of_node,
				  const char *propname)
{
	const char *str;
	int ret;

	ret = of_property_read_string(np, propname, &str);
	if (ret < 0) {
		/* no prefix is not error */
		return;
	}

	codec_conf->dlc.of_node	= of_node;
	codec_conf->name_prefix	= str;
}
EXPORT_SYMBOL_GPL(snd_soc_of_parse_node_prefix);

int snd_soc_of_parse_audio_routing(struct snd_soc_card *card,
				   const char *propname)
{
	struct device_node *np = card->dev->of_node;
	int num_routes;
	struct snd_soc_dapm_route *routes;
	int i, ret;

	num_routes = of_property_count_strings(np, propname);
	if (num_routes < 0 || num_routes & 1) {
		dev_err(card->dev,
			"ASoC: Property '%s' does not exist or its length is not even\n",
			propname);
		return -EINVAL;
	}
	num_routes /= 2;
	if (!num_routes) {
		dev_err(card->dev, "ASoC: Property '%s's length is zero\n",
			propname);
		return -EINVAL;
	}

	routes = devm_kcalloc(card->dev, num_routes, sizeof(*routes),
			      GFP_KERNEL);
	if (!routes) {
		dev_err(card->dev,
			"ASoC: Could not allocate DAPM route table\n");
		return -EINVAL;
	}

	for (i = 0; i < num_routes; i++) {
		ret = of_property_read_string_index(np, propname,
			2 * i, &routes[i].sink);
		if (ret) {
			dev_err(card->dev,
				"ASoC: Property '%s' index %d could not be read: %d\n",
				propname, 2 * i, ret);
			return -EINVAL;
		}
		ret = of_property_read_string_index(np, propname,
			(2 * i) + 1, &routes[i].source);
		if (ret) {
			dev_err(card->dev,
				"ASoC: Property '%s' index %d could not be read: %d\n",
				propname, (2 * i) + 1, ret);
			return -EINVAL;
		}
	}

	card->num_of_dapm_routes = num_routes;
	card->of_dapm_routes = routes;

	return 0;
}
EXPORT_SYMBOL_GPL(snd_soc_of_parse_audio_routing);

unsigned int snd_soc_of_parse_daifmt(struct device_node *np,
				     const char *prefix,
				     struct device_node **bitclkmaster,
				     struct device_node **framemaster)
{
	int ret, i;
	char prop[128];
	unsigned int format = 0;
	int bit, frame;
	const char *str;
	struct {
		char *name;
		unsigned int val;
	} of_fmt_table[] = {
		{ "i2s",	SND_SOC_DAIFMT_I2S },
		{ "right_j",	SND_SOC_DAIFMT_RIGHT_J },
		{ "left_j",	SND_SOC_DAIFMT_LEFT_J },
		{ "dsp_a",	SND_SOC_DAIFMT_DSP_A },
		{ "dsp_b",	SND_SOC_DAIFMT_DSP_B },
		{ "ac97",	SND_SOC_DAIFMT_AC97 },
		{ "pdm",	SND_SOC_DAIFMT_PDM},
		{ "msb",	SND_SOC_DAIFMT_MSB },
		{ "lsb",	SND_SOC_DAIFMT_LSB },
	};

	if (!prefix)
		prefix = "";

	/*
	 * check "dai-format = xxx"
	 * or    "[prefix]format = xxx"
	 * SND_SOC_DAIFMT_FORMAT_MASK area
	 */
	ret = of_property_read_string(np, "dai-format", &str);
	if (ret < 0) {
		snprintf(prop, sizeof(prop), "%sformat", prefix);
		ret = of_property_read_string(np, prop, &str);
	}
	if (ret == 0) {
		for (i = 0; i < ARRAY_SIZE(of_fmt_table); i++) {
			if (strcmp(str, of_fmt_table[i].name) == 0) {
				format |= of_fmt_table[i].val;
				break;
			}
		}
	}

	/*
	 * check "[prefix]continuous-clock"
	 * SND_SOC_DAIFMT_CLOCK_MASK area
	 */
	snprintf(prop, sizeof(prop), "%scontinuous-clock", prefix);
	if (of_property_read_bool(np, prop))
		format |= SND_SOC_DAIFMT_CONT;
	else
		format |= SND_SOC_DAIFMT_GATED;

	/*
	 * check "[prefix]bitclock-inversion"
	 * check "[prefix]frame-inversion"
	 * SND_SOC_DAIFMT_INV_MASK area
	 */
	snprintf(prop, sizeof(prop), "%sbitclock-inversion", prefix);
	bit = !!of_get_property(np, prop, NULL);

	snprintf(prop, sizeof(prop), "%sframe-inversion", prefix);
	frame = !!of_get_property(np, prop, NULL);

	switch ((bit << 4) + frame) {
	case 0x11:
		format |= SND_SOC_DAIFMT_IB_IF;
		break;
	case 0x10:
		format |= SND_SOC_DAIFMT_IB_NF;
		break;
	case 0x01:
		format |= SND_SOC_DAIFMT_NB_IF;
		break;
	default:
		/* SND_SOC_DAIFMT_NB_NF is default */
		break;
	}

	/*
	 * check "[prefix]bitclock-master"
	 * check "[prefix]frame-master"
	 * SND_SOC_DAIFMT_MASTER_MASK area
	 */
	snprintf(prop, sizeof(prop), "%sbitclock-master", prefix);
	bit = !!of_get_property(np, prop, NULL);
	if (bit && bitclkmaster)
		*bitclkmaster = of_parse_phandle(np, prop, 0);

	snprintf(prop, sizeof(prop), "%sframe-master", prefix);
	frame = !!of_get_property(np, prop, NULL);
	if (frame && framemaster)
		*framemaster = of_parse_phandle(np, prop, 0);

	switch ((bit << 4) + frame) {
	case 0x11:
		format |= SND_SOC_DAIFMT_CBM_CFM;
		break;
	case 0x10:
		format |= SND_SOC_DAIFMT_CBM_CFS;
		break;
	case 0x01:
		format |= SND_SOC_DAIFMT_CBS_CFM;
		break;
	default:
		format |= SND_SOC_DAIFMT_CBS_CFS;
		break;
	}

	return format;
}
EXPORT_SYMBOL_GPL(snd_soc_of_parse_daifmt);

int snd_soc_get_dai_id(struct device_node *ep)
{
	struct snd_soc_component *component;
	struct snd_soc_dai_link_component dlc;
	int ret;

	dlc.of_node	= of_graph_get_port_parent(ep);
	dlc.name	= NULL;
	/*
	 * For example HDMI case, HDMI has video/sound port,
	 * but ALSA SoC needs sound port number only.
	 * Thus counting HDMI DT port/endpoint doesn't work.
	 * Then, it should have .of_xlate_dai_id
	 */
	ret = -ENOTSUPP;
	mutex_lock(&client_mutex);
	component = soc_find_component(&dlc);
	if (component)
		ret = snd_soc_component_of_xlate_dai_id(component, ep);
	mutex_unlock(&client_mutex);

	of_node_put(dlc.of_node);

	return ret;
}
EXPORT_SYMBOL_GPL(snd_soc_get_dai_id);

int snd_soc_get_dai_name(struct of_phandle_args *args,
				const char **dai_name)
{
	struct snd_soc_component *pos;
	struct device_node *component_of_node;
	int ret = -EPROBE_DEFER;

	mutex_lock(&client_mutex);
	for_each_component(pos) {
		component_of_node = soc_component_to_node(pos);

		if (component_of_node != args->np)
			continue;

		ret = snd_soc_component_of_xlate_dai_name(pos, args, dai_name);
		if (ret == -ENOTSUPP) {
			struct snd_soc_dai *dai;
			int id = -1;

			switch (args->args_count) {
			case 0:
				id = 0; /* same as dai_drv[0] */
				break;
			case 1:
				id = args->args[0];
				break;
			default:
				/* not supported */
				break;
			}

			if (id < 0 || id >= pos->num_dai) {
				ret = -EINVAL;
				continue;
			}

			ret = 0;

			/* find target DAI */
			for_each_component_dais(pos, dai) {
				if (id == 0)
					break;
				id--;
			}

			*dai_name = dai->driver->name;
			if (!*dai_name)
				*dai_name = pos->name;
		} else if (ret) {
			/*
			 * if another error than ENOTSUPP is returned go on and
			 * check if another component is provided with the same
			 * node. This may happen if a device provides several
			 * components
			 */
			continue;
		}

		break;
	}
	mutex_unlock(&client_mutex);
	return ret;
}
EXPORT_SYMBOL_GPL(snd_soc_get_dai_name);

int snd_soc_of_get_dai_name(struct device_node *of_node,
			    const char **dai_name)
{
	struct of_phandle_args args;
	int ret;

	ret = of_parse_phandle_with_args(of_node, "sound-dai",
					 "#sound-dai-cells", 0, &args);
	if (ret)
		return ret;

	ret = snd_soc_get_dai_name(&args, dai_name);

	of_node_put(args.np);

	return ret;
}
EXPORT_SYMBOL_GPL(snd_soc_of_get_dai_name);

/*
 * snd_soc_of_put_dai_link_codecs - Dereference device nodes in the codecs array
 * @dai_link: DAI link
 *
 * Dereference device nodes acquired by snd_soc_of_get_dai_link_codecs().
 */
void snd_soc_of_put_dai_link_codecs(struct snd_soc_dai_link *dai_link)
{
	struct snd_soc_dai_link_component *component;
	int index;

	for_each_link_codecs(dai_link, index, component) {
		if (!component->of_node)
			break;
		of_node_put(component->of_node);
		component->of_node = NULL;
	}
}
EXPORT_SYMBOL_GPL(snd_soc_of_put_dai_link_codecs);

/*
 * snd_soc_of_get_dai_link_codecs - Parse a list of CODECs in the devicetree
 * @dev: Card device
 * @of_node: Device node
 * @dai_link: DAI link
 *
 * Builds an array of CODEC DAI components from the DAI link property
 * 'sound-dai'.
 * The array is set in the DAI link and the number of DAIs is set accordingly.
 * The device nodes in the array (of_node) must be dereferenced by calling
 * snd_soc_of_put_dai_link_codecs() on @dai_link.
 *
 * Returns 0 for success
 */
int snd_soc_of_get_dai_link_codecs(struct device *dev,
				   struct device_node *of_node,
				   struct snd_soc_dai_link *dai_link)
{
	struct of_phandle_args args;
	struct snd_soc_dai_link_component *component;
	char *name;
	int index, num_codecs, ret;

	/* Count the number of CODECs */
	name = "sound-dai";
	num_codecs = of_count_phandle_with_args(of_node, name,
						"#sound-dai-cells");
	if (num_codecs <= 0) {
		if (num_codecs == -ENOENT)
			dev_err(dev, "No 'sound-dai' property\n");
		else
			dev_err(dev, "Bad phandle in 'sound-dai'\n");
		return num_codecs;
	}
	component = devm_kcalloc(dev,
				 num_codecs, sizeof(*component),
				 GFP_KERNEL);
	if (!component)
		return -ENOMEM;
	dai_link->codecs = component;
	dai_link->num_codecs = num_codecs;

	/* Parse the list */
	for_each_link_codecs(dai_link, index, component) {
		ret = of_parse_phandle_with_args(of_node, name,
						 "#sound-dai-cells",
						 index, &args);
		if (ret)
			goto err;
		component->of_node = args.np;
		ret = snd_soc_get_dai_name(&args, &component->dai_name);
		if (ret < 0)
			goto err;
	}
	return 0;
err:
	snd_soc_of_put_dai_link_codecs(dai_link);
	dai_link->codecs = NULL;
	dai_link->num_codecs = 0;
	return ret;
}
EXPORT_SYMBOL_GPL(snd_soc_of_get_dai_link_codecs);

static int __init snd_soc_init(void)
{
	snd_soc_debugfs_init();
	snd_soc_util_init();

	return platform_driver_register(&soc_driver);
}
module_init(snd_soc_init);

static void __exit snd_soc_exit(void)
{
	snd_soc_util_exit();
	snd_soc_debugfs_exit();

	platform_driver_unregister(&soc_driver);
}
module_exit(snd_soc_exit);

/* Module information */
MODULE_AUTHOR("Liam Girdwood, lrg@slimlogic.co.uk");
MODULE_DESCRIPTION("ALSA SoC Core");
MODULE_LICENSE("GPL");
MODULE_ALIAS("platform:soc-audio");<|MERGE_RESOLUTION|>--- conflicted
+++ resolved
@@ -365,15 +365,6 @@
 void snd_soc_close_delayed_work(struct snd_soc_pcm_runtime *rtd)
 {
 	struct snd_soc_dai *codec_dai = rtd->codec_dai;
-<<<<<<< HEAD
-
-	mutex_lock_nested(&rtd->card->pcm_mutex, rtd->card->pcm_subclass);
-
-	dev_dbg(rtd->dev,
-		"ASoC: pop wq checking: %s status: %s waiting: %s\n",
-		codec_dai->driver->playback.stream_name,
-		codec_dai->playback_active ? "active" : "inactive",
-=======
 	int playback = SNDRV_PCM_STREAM_PLAYBACK;
 
 	mutex_lock_nested(&rtd->card->pcm_mutex, rtd->card->pcm_subclass);
@@ -382,17 +373,12 @@
 		"ASoC: pop wq checking: %s status: %s waiting: %s\n",
 		codec_dai->driver->playback.stream_name,
 		codec_dai->stream_active[playback] ? "active" : "inactive",
->>>>>>> 04d5ce62
 		rtd->pop_wait ? "yes" : "no");
 
 	/* are we waiting on this codec DAI stream */
 	if (rtd->pop_wait == 1) {
 		rtd->pop_wait = 0;
-<<<<<<< HEAD
-		snd_soc_dapm_stream_event(rtd, SNDRV_PCM_STREAM_PLAYBACK,
-=======
 		snd_soc_dapm_stream_event(rtd, playback,
->>>>>>> 04d5ce62
 					  SND_SOC_DAPM_STREAM_STOP);
 	}
 
@@ -481,17 +467,10 @@
 
 	rtd->dev = dev;
 	INIT_LIST_HEAD(&rtd->list);
-<<<<<<< HEAD
-	INIT_LIST_HEAD(&rtd->dpcm[SNDRV_PCM_STREAM_PLAYBACK].be_clients);
-	INIT_LIST_HEAD(&rtd->dpcm[SNDRV_PCM_STREAM_CAPTURE].be_clients);
-	INIT_LIST_HEAD(&rtd->dpcm[SNDRV_PCM_STREAM_PLAYBACK].fe_clients);
-	INIT_LIST_HEAD(&rtd->dpcm[SNDRV_PCM_STREAM_CAPTURE].fe_clients);
-=======
 	for_each_pcm_streams(stream) {
 		INIT_LIST_HEAD(&rtd->dpcm[stream].be_clients);
 		INIT_LIST_HEAD(&rtd->dpcm[stream].fe_clients);
 	}
->>>>>>> 04d5ce62
 	dev_set_drvdata(dev, rtd);
 	INIT_DELAYED_WORK(&rtd->delayed_work, close_delayed_work);
 
@@ -509,15 +488,12 @@
 	 *	  ^cpu_dais         ^codec_dais
 	 *	  |--- num_cpus ---|--- num_codecs --|
 	 */
-<<<<<<< HEAD
-=======
 	rtd->cpu_dais	= &rtd->dais[0];
 	rtd->codec_dais	= &rtd->dais[dai_link->num_cpus];
 
 	/*
 	 * rtd remaining settings
 	 */
->>>>>>> 04d5ce62
 	rtd->card = card;
 	rtd->dai_link = dai_link;
 
@@ -1023,13 +999,9 @@
 		}
 		snd_soc_rtd_add_component(rtd, rtd->cpu_dais[i]->component);
 	}
-<<<<<<< HEAD
-	snd_soc_rtd_add_component(rtd, rtd->cpu_dai->component);
-=======
 
 	/* Single cpu links expect cpu and cpu_dai in runtime data */
 	rtd->cpu_dai = rtd->cpu_dais[0];
->>>>>>> 04d5ce62
 
 	/* Find CODEC from registered CODECs */
 	rtd->num_codecs = dai_link->num_codecs;
@@ -1065,22 +1037,6 @@
 }
 EXPORT_SYMBOL_GPL(snd_soc_add_pcm_runtime);
 
-<<<<<<< HEAD
-static int soc_dai_pcm_new(struct snd_soc_dai **dais, int num_dais,
-			   struct snd_soc_pcm_runtime *rtd)
-{
-	int i, ret = 0;
-
-	for (i = 0; i < num_dais; ++i) {
-		struct snd_soc_dai_driver *drv = dais[i]->driver;
-
-		if (drv->pcm_new)
-			ret = drv->pcm_new(rtd, dais[i]);
-		if (ret < 0) {
-			dev_err(dais[i]->dev,
-				"ASoC: Failed to bind %s with pcm device\n",
-				dais[i]->name);
-=======
 static int soc_dai_pcm_new(struct snd_soc_pcm_runtime *rtd)
 {
 	struct snd_soc_dai *dai;
@@ -1095,7 +1051,6 @@
 			dev_err(dai->dev,
 				"ASoC: Failed to bind %s with pcm device\n",
 				dai->name);
->>>>>>> 04d5ce62
 			return ret;
 		}
 	}
@@ -1166,17 +1121,8 @@
 			dai_link->stream_name, ret);
 		return ret;
 	}
-<<<<<<< HEAD
-	ret = soc_dai_pcm_new(&cpu_dai, 1, rtd);
-	if (ret < 0)
-		return ret;
-	ret = soc_dai_pcm_new(rtd->codec_dais,
-			      rtd->num_codecs, rtd);
-	return ret;
-=======
 
 	return soc_dai_pcm_new(rtd);
->>>>>>> 04d5ce62
 }
 
 static void soc_set_name_prefix(struct snd_soc_card *card,
