// SPDX-License-Identifier: GPL-2.0
/* Multipath TCP
 *
 * Copyright (c) 2017 - 2019, Intel Corporation.
 */

#define pr_fmt(fmt) "MPTCP: " fmt

#include <linux/kernel.h>
#include <linux/module.h>
#include <linux/netdevice.h>
#include <crypto/algapi.h>
#include <crypto/sha2.h>
#include <net/sock.h>
#include <net/inet_common.h>
#include <net/inet_hashtables.h>
#include <net/protocol.h>
#include <net/tcp.h>
#if IS_ENABLED(CONFIG_MPTCP_IPV6)
#include <net/ip6_route.h>
#include <net/transp_v6.h>
#endif
#include <net/mptcp.h>
#include <uapi/linux/mptcp.h>
#include "protocol.h"
#include "mib.h"

#include <trace/events/mptcp.h>

static void mptcp_subflow_ops_undo_override(struct sock *ssk);

static void SUBFLOW_REQ_INC_STATS(struct request_sock *req,
				  enum linux_mptcp_mib_field field)
{
	MPTCP_INC_STATS(sock_net(req_to_sk(req)), field);
}

static void subflow_req_destructor(struct request_sock *req)
{
	struct mptcp_subflow_request_sock *subflow_req = mptcp_subflow_rsk(req);

	pr_debug("subflow_req=%p", subflow_req);

	if (subflow_req->msk)
		sock_put((struct sock *)subflow_req->msk);

	mptcp_token_destroy_request(req);
}

static void subflow_generate_hmac(u64 key1, u64 key2, u32 nonce1, u32 nonce2,
				  void *hmac)
{
	u8 msg[8];

	put_unaligned_be32(nonce1, &msg[0]);
	put_unaligned_be32(nonce2, &msg[4]);

	mptcp_crypto_hmac_sha(key1, key2, msg, 8, hmac);
}

static bool mptcp_can_accept_new_subflow(const struct mptcp_sock *msk)
{
	return mptcp_is_fully_established((void *)msk) &&
		((mptcp_pm_is_userspace(msk) &&
		  mptcp_userspace_pm_active(msk)) ||
		 READ_ONCE(msk->pm.accept_subflow));
}

/* validate received token and create truncated hmac and nonce for SYN-ACK */
static void subflow_req_create_thmac(struct mptcp_subflow_request_sock *subflow_req)
{
	struct mptcp_sock *msk = subflow_req->msk;
	u8 hmac[SHA256_DIGEST_SIZE];

	get_random_bytes(&subflow_req->local_nonce, sizeof(u32));

	subflow_generate_hmac(msk->local_key, msk->remote_key,
			      subflow_req->local_nonce,
			      subflow_req->remote_nonce, hmac);

	subflow_req->thmac = get_unaligned_be64(hmac);
}

static struct mptcp_sock *subflow_token_join_request(struct request_sock *req)
{
	struct mptcp_subflow_request_sock *subflow_req = mptcp_subflow_rsk(req);
	struct mptcp_sock *msk;
	int local_id;

	msk = mptcp_token_get_sock(sock_net(req_to_sk(req)), subflow_req->token);
	if (!msk) {
		SUBFLOW_REQ_INC_STATS(req, MPTCP_MIB_JOINNOTOKEN);
		return NULL;
	}

	local_id = mptcp_pm_get_local_id(msk, (struct sock_common *)req);
	if (local_id < 0) {
		sock_put((struct sock *)msk);
		return NULL;
	}
	subflow_req->local_id = local_id;

	return msk;
}

static void subflow_init_req(struct request_sock *req, const struct sock *sk_listener)
{
	struct mptcp_subflow_request_sock *subflow_req = mptcp_subflow_rsk(req);

	subflow_req->mp_capable = 0;
	subflow_req->mp_join = 0;
	subflow_req->csum_reqd = mptcp_is_checksum_enabled(sock_net(sk_listener));
	subflow_req->allow_join_id0 = mptcp_allow_join_id0(sock_net(sk_listener));
	subflow_req->msk = NULL;
	mptcp_token_init_request(req);
}

static bool subflow_use_different_sport(struct mptcp_sock *msk, const struct sock *sk)
{
	return inet_sk(sk)->inet_sport != inet_sk((struct sock *)msk)->inet_sport;
}

static void subflow_add_reset_reason(struct sk_buff *skb, u8 reason)
{
	struct mptcp_ext *mpext = skb_ext_add(skb, SKB_EXT_MPTCP);

	if (mpext) {
		memset(mpext, 0, sizeof(*mpext));
		mpext->reset_reason = reason;
	}
}

/* Init mptcp request socket.
 *
 * Returns an error code if a JOIN has failed and a TCP reset
 * should be sent.
 */
static int subflow_check_req(struct request_sock *req,
			     const struct sock *sk_listener,
			     struct sk_buff *skb)
{
	struct mptcp_subflow_context *listener = mptcp_subflow_ctx(sk_listener);
	struct mptcp_subflow_request_sock *subflow_req = mptcp_subflow_rsk(req);
	struct mptcp_options_received mp_opt;
	bool opt_mp_capable, opt_mp_join;

	pr_debug("subflow_req=%p, listener=%p", subflow_req, listener);

#ifdef CONFIG_TCP_MD5SIG
	/* no MPTCP if MD5SIG is enabled on this socket or we may run out of
	 * TCP option space.
	 */
	if (rcu_access_pointer(tcp_sk(sk_listener)->md5sig_info))
		return -EINVAL;
#endif

	mptcp_get_options(skb, &mp_opt);

	opt_mp_capable = !!(mp_opt.suboptions & OPTIONS_MPTCP_MPC);
	opt_mp_join = !!(mp_opt.suboptions & OPTIONS_MPTCP_MPJ);
	if (opt_mp_capable) {
		SUBFLOW_REQ_INC_STATS(req, MPTCP_MIB_MPCAPABLEPASSIVE);

		if (opt_mp_join)
			return 0;
	} else if (opt_mp_join) {
		SUBFLOW_REQ_INC_STATS(req, MPTCP_MIB_JOINSYNRX);
	}

	if (opt_mp_capable && listener->request_mptcp) {
		int err, retries = MPTCP_TOKEN_MAX_RETRIES;

		subflow_req->ssn_offset = TCP_SKB_CB(skb)->seq;
again:
		do {
			get_random_bytes(&subflow_req->local_key, sizeof(subflow_req->local_key));
		} while (subflow_req->local_key == 0);

		if (unlikely(req->syncookie)) {
			mptcp_crypto_key_sha(subflow_req->local_key,
					     &subflow_req->token,
					     &subflow_req->idsn);
			if (mptcp_token_exists(subflow_req->token)) {
				if (retries-- > 0)
					goto again;
				SUBFLOW_REQ_INC_STATS(req, MPTCP_MIB_TOKENFALLBACKINIT);
			} else {
				subflow_req->mp_capable = 1;
			}
			return 0;
		}

		err = mptcp_token_new_request(req);
		if (err == 0)
			subflow_req->mp_capable = 1;
		else if (retries-- > 0)
			goto again;
		else
			SUBFLOW_REQ_INC_STATS(req, MPTCP_MIB_TOKENFALLBACKINIT);

	} else if (opt_mp_join && listener->request_mptcp) {
		subflow_req->ssn_offset = TCP_SKB_CB(skb)->seq;
		subflow_req->mp_join = 1;
		subflow_req->backup = mp_opt.backup;
		subflow_req->remote_id = mp_opt.join_id;
		subflow_req->token = mp_opt.token;
		subflow_req->remote_nonce = mp_opt.nonce;
		subflow_req->msk = subflow_token_join_request(req);

		/* Can't fall back to TCP in this case. */
		if (!subflow_req->msk) {
			subflow_add_reset_reason(skb, MPTCP_RST_EMPTCP);
			return -EPERM;
		}

		if (subflow_use_different_sport(subflow_req->msk, sk_listener)) {
			pr_debug("syn inet_sport=%d %d",
				 ntohs(inet_sk(sk_listener)->inet_sport),
				 ntohs(inet_sk((struct sock *)subflow_req->msk)->inet_sport));
			if (!mptcp_pm_sport_in_anno_list(subflow_req->msk, sk_listener)) {
				SUBFLOW_REQ_INC_STATS(req, MPTCP_MIB_MISMATCHPORTSYNRX);
				return -EPERM;
			}
			SUBFLOW_REQ_INC_STATS(req, MPTCP_MIB_JOINPORTSYNRX);
		}

		subflow_req_create_thmac(subflow_req);

		if (unlikely(req->syncookie)) {
			if (mptcp_can_accept_new_subflow(subflow_req->msk))
				subflow_init_req_cookie_join_save(subflow_req, skb);
			else
				return -EPERM;
		}

		pr_debug("token=%u, remote_nonce=%u msk=%p", subflow_req->token,
			 subflow_req->remote_nonce, subflow_req->msk);
	}

	return 0;
}

int mptcp_subflow_init_cookie_req(struct request_sock *req,
				  const struct sock *sk_listener,
				  struct sk_buff *skb)
{
	struct mptcp_subflow_context *listener = mptcp_subflow_ctx(sk_listener);
	struct mptcp_subflow_request_sock *subflow_req = mptcp_subflow_rsk(req);
	struct mptcp_options_received mp_opt;
	bool opt_mp_capable, opt_mp_join;
	int err;

	subflow_init_req(req, sk_listener);
	mptcp_get_options(skb, &mp_opt);

	opt_mp_capable = !!(mp_opt.suboptions & OPTIONS_MPTCP_MPC);
	opt_mp_join = !!(mp_opt.suboptions & OPTIONS_MPTCP_MPJ);
	if (opt_mp_capable && opt_mp_join)
		return -EINVAL;

	if (opt_mp_capable && listener->request_mptcp) {
		if (mp_opt.sndr_key == 0)
			return -EINVAL;

		subflow_req->local_key = mp_opt.rcvr_key;
		err = mptcp_token_new_request(req);
		if (err)
			return err;

		subflow_req->mp_capable = 1;
		subflow_req->ssn_offset = TCP_SKB_CB(skb)->seq - 1;
	} else if (opt_mp_join && listener->request_mptcp) {
		if (!mptcp_token_join_cookie_init_state(subflow_req, skb))
			return -EINVAL;

		subflow_req->mp_join = 1;
		subflow_req->ssn_offset = TCP_SKB_CB(skb)->seq - 1;
	}

	return 0;
}
EXPORT_SYMBOL_GPL(mptcp_subflow_init_cookie_req);

static struct dst_entry *subflow_v4_route_req(const struct sock *sk,
					      struct sk_buff *skb,
					      struct flowi *fl,
					      struct request_sock *req)
{
	struct dst_entry *dst;
	int err;

	tcp_rsk(req)->is_mptcp = 1;
	subflow_init_req(req, sk);

	dst = tcp_request_sock_ipv4_ops.route_req(sk, skb, fl, req);
	if (!dst)
		return NULL;

	err = subflow_check_req(req, sk, skb);
	if (err == 0)
		return dst;

	dst_release(dst);
	if (!req->syncookie)
		tcp_request_sock_ops.send_reset(sk, skb);
	return NULL;
}

static void subflow_prep_synack(const struct sock *sk, struct request_sock *req,
				struct tcp_fastopen_cookie *foc,
				enum tcp_synack_type synack_type)
{
	struct mptcp_subflow_context *subflow = mptcp_subflow_ctx(sk);
	struct inet_request_sock *ireq = inet_rsk(req);

	/* clear tstamp_ok, as needed depending on cookie */
	if (foc && foc->len > -1)
		ireq->tstamp_ok = 0;

	if (synack_type == TCP_SYNACK_FASTOPEN)
		mptcp_fastopen_subflow_synack_set_params(subflow, req);
}

static int subflow_v4_send_synack(const struct sock *sk, struct dst_entry *dst,
				  struct flowi *fl,
				  struct request_sock *req,
				  struct tcp_fastopen_cookie *foc,
				  enum tcp_synack_type synack_type,
				  struct sk_buff *syn_skb)
{
	subflow_prep_synack(sk, req, foc, synack_type);

	return tcp_request_sock_ipv4_ops.send_synack(sk, dst, fl, req, foc,
						     synack_type, syn_skb);
}

#if IS_ENABLED(CONFIG_MPTCP_IPV6)
static int subflow_v6_send_synack(const struct sock *sk, struct dst_entry *dst,
				  struct flowi *fl,
				  struct request_sock *req,
				  struct tcp_fastopen_cookie *foc,
				  enum tcp_synack_type synack_type,
				  struct sk_buff *syn_skb)
{
	subflow_prep_synack(sk, req, foc, synack_type);

	return tcp_request_sock_ipv6_ops.send_synack(sk, dst, fl, req, foc,
						     synack_type, syn_skb);
}

static struct dst_entry *subflow_v6_route_req(const struct sock *sk,
					      struct sk_buff *skb,
					      struct flowi *fl,
					      struct request_sock *req)
{
	struct dst_entry *dst;
	int err;

	tcp_rsk(req)->is_mptcp = 1;
	subflow_init_req(req, sk);

	dst = tcp_request_sock_ipv6_ops.route_req(sk, skb, fl, req);
	if (!dst)
		return NULL;

	err = subflow_check_req(req, sk, skb);
	if (err == 0)
		return dst;

	dst_release(dst);
	if (!req->syncookie)
		tcp6_request_sock_ops.send_reset(sk, skb);
	return NULL;
}
#endif

/* validate received truncated hmac and create hmac for third ACK */
static bool subflow_thmac_valid(struct mptcp_subflow_context *subflow)
{
	u8 hmac[SHA256_DIGEST_SIZE];
	u64 thmac;

	subflow_generate_hmac(subflow->remote_key, subflow->local_key,
			      subflow->remote_nonce, subflow->local_nonce,
			      hmac);

	thmac = get_unaligned_be64(hmac);
	pr_debug("subflow=%p, token=%u, thmac=%llu, subflow->thmac=%llu\n",
		 subflow, subflow->token, thmac, subflow->thmac);

	return thmac == subflow->thmac;
}

void mptcp_subflow_reset(struct sock *ssk)
{
	struct mptcp_subflow_context *subflow = mptcp_subflow_ctx(ssk);
	struct sock *sk = subflow->conn;

	/* must hold: tcp_done() could drop last reference on parent */
	sock_hold(sk);

	tcp_set_state(ssk, TCP_CLOSE);
	tcp_send_active_reset(ssk, GFP_ATOMIC);
	tcp_done(ssk);
	if (!test_and_set_bit(MPTCP_WORK_CLOSE_SUBFLOW, &mptcp_sk(sk)->flags) &&
	    schedule_work(&mptcp_sk(sk)->work))
		return; /* worker will put sk for us */

	sock_put(sk);
}

static bool subflow_use_different_dport(struct mptcp_sock *msk, const struct sock *sk)
{
	return inet_sk(sk)->inet_dport != inet_sk((struct sock *)msk)->inet_dport;
}

void __mptcp_set_connected(struct sock *sk)
{
	if (sk->sk_state == TCP_SYN_SENT) {
		inet_sk_state_store(sk, TCP_ESTABLISHED);
		sk->sk_state_change(sk);
	}
}

static void mptcp_set_connected(struct sock *sk)
{
	mptcp_data_lock(sk);
	if (!sock_owned_by_user(sk))
		__mptcp_set_connected(sk);
	else
		__set_bit(MPTCP_CONNECTED, &mptcp_sk(sk)->cb_flags);
	mptcp_data_unlock(sk);
}

static void subflow_set_remote_key(struct mptcp_sock *msk,
				   struct mptcp_subflow_context *subflow,
				   const struct mptcp_options_received *mp_opt)
{
	/* active MPC subflow will reach here multiple times:
	 * at subflow_finish_connect() time and at 4th ack time
	 */
	if (subflow->remote_key_valid)
		return;

	subflow->remote_key_valid = 1;
	subflow->remote_key = mp_opt->sndr_key;
	mptcp_crypto_key_sha(subflow->remote_key, NULL, &subflow->iasn);
	subflow->iasn++;

	WRITE_ONCE(msk->remote_key, subflow->remote_key);
	WRITE_ONCE(msk->ack_seq, subflow->iasn);
	WRITE_ONCE(msk->can_ack, true);
	atomic64_set(&msk->rcv_wnd_sent, subflow->iasn);
}

static void subflow_finish_connect(struct sock *sk, const struct sk_buff *skb)
{
	struct mptcp_subflow_context *subflow = mptcp_subflow_ctx(sk);
	struct mptcp_options_received mp_opt;
	struct sock *parent = subflow->conn;
	struct mptcp_sock *msk;

	subflow->icsk_af_ops->sk_rx_dst_set(sk, skb);

	/* be sure no special action on any packet other than syn-ack */
	if (subflow->conn_finished)
		return;

	msk = mptcp_sk(parent);
	mptcp_propagate_sndbuf(parent, sk);
	subflow->rel_write_seq = 1;
	subflow->conn_finished = 1;
	subflow->ssn_offset = TCP_SKB_CB(skb)->seq;
	pr_debug("subflow=%p synack seq=%x", subflow, subflow->ssn_offset);

	mptcp_get_options(skb, &mp_opt);
	if (subflow->request_mptcp) {
		if (!(mp_opt.suboptions & OPTIONS_MPTCP_MPC)) {
			MPTCP_INC_STATS(sock_net(sk),
					MPTCP_MIB_MPCAPABLEACTIVEFALLBACK);
			mptcp_do_fallback(sk);
			pr_fallback(msk);
			goto fallback;
		}

		if (mp_opt.suboptions & OPTION_MPTCP_CSUMREQD)
			WRITE_ONCE(msk->csum_enabled, true);
		if (mp_opt.deny_join_id0)
			WRITE_ONCE(msk->pm.remote_deny_join_id0, true);
		subflow->mp_capable = 1;
		subflow_set_remote_key(msk, subflow, &mp_opt);
		MPTCP_INC_STATS(sock_net(sk), MPTCP_MIB_MPCAPABLEACTIVEACK);
		mptcp_finish_connect(sk);
		mptcp_set_connected(parent);
	} else if (subflow->request_join) {
		u8 hmac[SHA256_DIGEST_SIZE];

		if (!(mp_opt.suboptions & OPTIONS_MPTCP_MPJ)) {
			subflow->reset_reason = MPTCP_RST_EMPTCP;
			goto do_reset;
		}

		subflow->backup = mp_opt.backup;
		subflow->thmac = mp_opt.thmac;
		subflow->remote_nonce = mp_opt.nonce;
		subflow->remote_id = mp_opt.join_id;
		pr_debug("subflow=%p, thmac=%llu, remote_nonce=%u backup=%d",
			 subflow, subflow->thmac, subflow->remote_nonce,
			 subflow->backup);

		if (!subflow_thmac_valid(subflow)) {
			MPTCP_INC_STATS(sock_net(sk), MPTCP_MIB_JOINACKMAC);
			subflow->reset_reason = MPTCP_RST_EMPTCP;
			goto do_reset;
		}

		if (!mptcp_finish_join(sk))
			goto do_reset;

		subflow_generate_hmac(subflow->local_key, subflow->remote_key,
				      subflow->local_nonce,
				      subflow->remote_nonce,
				      hmac);
		memcpy(subflow->hmac, hmac, MPTCPOPT_HMAC_LEN);

		subflow->mp_join = 1;
		MPTCP_INC_STATS(sock_net(sk), MPTCP_MIB_JOINSYNACKRX);

		if (subflow_use_different_dport(msk, sk)) {
			pr_debug("synack inet_dport=%d %d",
				 ntohs(inet_sk(sk)->inet_dport),
				 ntohs(inet_sk(parent)->inet_dport));
			MPTCP_INC_STATS(sock_net(sk), MPTCP_MIB_JOINPORTSYNACKRX);
		}
	} else if (mptcp_check_fallback(sk)) {
fallback:
		mptcp_rcv_space_init(msk, sk);
		mptcp_set_connected(parent);
	}
	return;

do_reset:
	subflow->reset_transient = 0;
	mptcp_subflow_reset(sk);
}

static void subflow_set_local_id(struct mptcp_subflow_context *subflow, int local_id)
{
	subflow->local_id = local_id;
	subflow->local_id_valid = 1;
}

static int subflow_chk_local_id(struct sock *sk)
{
	struct mptcp_subflow_context *subflow = mptcp_subflow_ctx(sk);
	struct mptcp_sock *msk = mptcp_sk(subflow->conn);
	int err;

	if (likely(subflow->local_id_valid))
		return 0;

	err = mptcp_pm_get_local_id(msk, (struct sock_common *)sk);
	if (err < 0)
		return err;

	subflow_set_local_id(subflow, err);
	return 0;
}

static int subflow_rebuild_header(struct sock *sk)
{
	int err = subflow_chk_local_id(sk);

	if (unlikely(err < 0))
		return err;

	return inet_sk_rebuild_header(sk);
}

#if IS_ENABLED(CONFIG_MPTCP_IPV6)
static int subflow_v6_rebuild_header(struct sock *sk)
{
	int err = subflow_chk_local_id(sk);

	if (unlikely(err < 0))
		return err;

	return inet6_sk_rebuild_header(sk);
}
#endif

static struct request_sock_ops mptcp_subflow_v4_request_sock_ops __ro_after_init;
static struct tcp_request_sock_ops subflow_request_sock_ipv4_ops __ro_after_init;

static int subflow_v4_conn_request(struct sock *sk, struct sk_buff *skb)
{
	struct mptcp_subflow_context *subflow = mptcp_subflow_ctx(sk);

	pr_debug("subflow=%p", subflow);

	/* Never answer to SYNs sent to broadcast or multicast */
	if (skb_rtable(skb)->rt_flags & (RTCF_BROADCAST | RTCF_MULTICAST))
		goto drop;

	return tcp_conn_request(&mptcp_subflow_v4_request_sock_ops,
				&subflow_request_sock_ipv4_ops,
				sk, skb);
drop:
	tcp_listendrop(sk);
	return 0;
}

static void subflow_v4_req_destructor(struct request_sock *req)
{
	subflow_req_destructor(req);
	tcp_request_sock_ops.destructor(req);
}

#if IS_ENABLED(CONFIG_MPTCP_IPV6)
static struct request_sock_ops mptcp_subflow_v6_request_sock_ops __ro_after_init;
static struct tcp_request_sock_ops subflow_request_sock_ipv6_ops __ro_after_init;
static struct inet_connection_sock_af_ops subflow_v6_specific __ro_after_init;
static struct inet_connection_sock_af_ops subflow_v6m_specific __ro_after_init;
static struct proto tcpv6_prot_override;

static int subflow_v6_conn_request(struct sock *sk, struct sk_buff *skb)
{
	struct mptcp_subflow_context *subflow = mptcp_subflow_ctx(sk);

	pr_debug("subflow=%p", subflow);

	if (skb->protocol == htons(ETH_P_IP))
		return subflow_v4_conn_request(sk, skb);

	if (!ipv6_unicast_destination(skb))
		goto drop;

	if (ipv6_addr_v4mapped(&ipv6_hdr(skb)->saddr)) {
		__IP6_INC_STATS(sock_net(sk), NULL, IPSTATS_MIB_INHDRERRORS);
		return 0;
	}

	return tcp_conn_request(&mptcp_subflow_v6_request_sock_ops,
				&subflow_request_sock_ipv6_ops, sk, skb);

drop:
	tcp_listendrop(sk);
	return 0; /* don't send reset */
}

static void subflow_v6_req_destructor(struct request_sock *req)
{
	subflow_req_destructor(req);
	tcp6_request_sock_ops.destructor(req);
}
<<<<<<< HEAD
#endif

struct request_sock *mptcp_subflow_reqsk_alloc(const struct request_sock_ops *ops,
					       struct sock *sk_listener,
					       bool attach_listener)
{
	if (ops->family == AF_INET)
		ops = &mptcp_subflow_v4_request_sock_ops;
#if IS_ENABLED(CONFIG_MPTCP_IPV6)
	else if (ops->family == AF_INET6)
		ops = &mptcp_subflow_v6_request_sock_ops;
#endif

=======
#endif

struct request_sock *mptcp_subflow_reqsk_alloc(const struct request_sock_ops *ops,
					       struct sock *sk_listener,
					       bool attach_listener)
{
	if (ops->family == AF_INET)
		ops = &mptcp_subflow_v4_request_sock_ops;
#if IS_ENABLED(CONFIG_MPTCP_IPV6)
	else if (ops->family == AF_INET6)
		ops = &mptcp_subflow_v6_request_sock_ops;
#endif

>>>>>>> 310bc395
	return inet_reqsk_alloc(ops, sk_listener, attach_listener);
}
EXPORT_SYMBOL(mptcp_subflow_reqsk_alloc);

/* validate hmac received in third ACK */
static bool subflow_hmac_valid(const struct request_sock *req,
			       const struct mptcp_options_received *mp_opt)
{
	const struct mptcp_subflow_request_sock *subflow_req;
	u8 hmac[SHA256_DIGEST_SIZE];
	struct mptcp_sock *msk;

	subflow_req = mptcp_subflow_rsk(req);
	msk = subflow_req->msk;
	if (!msk)
		return false;

	subflow_generate_hmac(msk->remote_key, msk->local_key,
			      subflow_req->remote_nonce,
			      subflow_req->local_nonce, hmac);

	return !crypto_memneq(hmac, mp_opt->hmac, MPTCPOPT_HMAC_LEN);
}

static void mptcp_force_close(struct sock *sk)
{
	/* the msk is not yet exposed to user-space */
	inet_sk_state_store(sk, TCP_CLOSE);
	sk_common_release(sk);
}

static void subflow_ulp_fallback(struct sock *sk,
				 struct mptcp_subflow_context *old_ctx)
{
	struct inet_connection_sock *icsk = inet_csk(sk);

	mptcp_subflow_tcp_fallback(sk, old_ctx);
	icsk->icsk_ulp_ops = NULL;
	rcu_assign_pointer(icsk->icsk_ulp_data, NULL);
	tcp_sk(sk)->is_mptcp = 0;

	mptcp_subflow_ops_undo_override(sk);
}

static void subflow_drop_ctx(struct sock *ssk)
{
	struct mptcp_subflow_context *ctx = mptcp_subflow_ctx(ssk);

	if (!ctx)
		return;

	subflow_ulp_fallback(ssk, ctx);
	if (ctx->conn)
		sock_put(ctx->conn);

	kfree_rcu(ctx, rcu);
}

void mptcp_subflow_fully_established(struct mptcp_subflow_context *subflow,
				     const struct mptcp_options_received *mp_opt)
{
	struct mptcp_sock *msk = mptcp_sk(subflow->conn);

	subflow_set_remote_key(msk, subflow, mp_opt);
	subflow->fully_established = 1;
	WRITE_ONCE(msk->fully_established, true);

	if (subflow->is_mptfo)
		mptcp_fastopen_gen_msk_ackseq(msk, subflow, mp_opt);
}

static struct sock *subflow_syn_recv_sock(const struct sock *sk,
					  struct sk_buff *skb,
					  struct request_sock *req,
					  struct dst_entry *dst,
					  struct request_sock *req_unhash,
					  bool *own_req)
{
	struct mptcp_subflow_context *listener = mptcp_subflow_ctx(sk);
	struct mptcp_subflow_request_sock *subflow_req;
	struct mptcp_options_received mp_opt;
	bool fallback, fallback_is_fatal;
	struct sock *new_msk = NULL;
	struct sock *child;

	pr_debug("listener=%p, req=%p, conn=%p", listener, req, listener->conn);

	/* After child creation we must look for MPC even when options
	 * are not parsed
	 */
	mp_opt.suboptions = 0;

	/* hopefully temporary handling for MP_JOIN+syncookie */
	subflow_req = mptcp_subflow_rsk(req);
	fallback_is_fatal = tcp_rsk(req)->is_mptcp && subflow_req->mp_join;
	fallback = !tcp_rsk(req)->is_mptcp;
	if (fallback)
		goto create_child;

	/* if the sk is MP_CAPABLE, we try to fetch the client key */
	if (subflow_req->mp_capable) {
		/* we can receive and accept an in-window, out-of-order pkt,
		 * which may not carry the MP_CAPABLE opt even on mptcp enabled
		 * paths: always try to extract the peer key, and fallback
		 * for packets missing it.
		 * Even OoO DSS packets coming legitly after dropped or
		 * reordered MPC will cause fallback, but we don't have other
		 * options.
		 */
		mptcp_get_options(skb, &mp_opt);
		if (!(mp_opt.suboptions & OPTIONS_MPTCP_MPC)) {
			fallback = true;
			goto create_child;
		}

		new_msk = mptcp_sk_clone(listener->conn, &mp_opt, req);
		if (!new_msk)
			fallback = true;
	} else if (subflow_req->mp_join) {
		mptcp_get_options(skb, &mp_opt);
		if (!(mp_opt.suboptions & OPTIONS_MPTCP_MPJ) ||
		    !subflow_hmac_valid(req, &mp_opt) ||
		    !mptcp_can_accept_new_subflow(subflow_req->msk)) {
			SUBFLOW_REQ_INC_STATS(req, MPTCP_MIB_JOINACKMAC);
			fallback = true;
		}
	}

create_child:
	child = listener->icsk_af_ops->syn_recv_sock(sk, skb, req, dst,
						     req_unhash, own_req);

	if (child && *own_req) {
		struct mptcp_subflow_context *ctx = mptcp_subflow_ctx(child);

		tcp_rsk(req)->drop_req = false;

		/* we need to fallback on ctx allocation failure and on pre-reqs
		 * checking above. In the latter scenario we additionally need
		 * to reset the context to non MPTCP status.
		 */
		if (!ctx || fallback) {
			if (fallback_is_fatal) {
				subflow_add_reset_reason(skb, MPTCP_RST_EMPTCP);
				goto dispose_child;
			}

			if (new_msk)
				mptcp_copy_inaddrs(new_msk, child);
			subflow_drop_ctx(child);
			goto out;
		}

		/* ssk inherits options of listener sk */
		ctx->setsockopt_seq = listener->setsockopt_seq;

		if (ctx->mp_capable) {
			/* this can't race with mptcp_close(), as the msk is
			 * not yet exposted to user-space
			 */
			inet_sk_state_store((void *)new_msk, TCP_ESTABLISHED);

			/* record the newly created socket as the first msk
			 * subflow, but don't link it yet into conn_list
			 */
			WRITE_ONCE(mptcp_sk(new_msk)->first, child);

			/* new mpc subflow takes ownership of the newly
			 * created mptcp socket
			 */
			mptcp_sk(new_msk)->setsockopt_seq = ctx->setsockopt_seq;
			mptcp_pm_new_connection(mptcp_sk(new_msk), child, 1);
			mptcp_token_accept(subflow_req, mptcp_sk(new_msk));
			ctx->conn = new_msk;
			new_msk = NULL;

			/* set msk addresses early to ensure mptcp_pm_get_local_id()
			 * uses the correct data
			 */
			mptcp_copy_inaddrs(ctx->conn, child);

			/* with OoO packets we can reach here without ingress
			 * mpc option
			 */
			if (mp_opt.suboptions & OPTION_MPTCP_MPC_ACK)
				mptcp_subflow_fully_established(ctx, &mp_opt);
		} else if (ctx->mp_join) {
			struct mptcp_sock *owner;

			owner = subflow_req->msk;
			if (!owner) {
				subflow_add_reset_reason(skb, MPTCP_RST_EPROHIBIT);
				goto dispose_child;
			}

			/* move the msk reference ownership to the subflow */
			subflow_req->msk = NULL;
			ctx->conn = (struct sock *)owner;

			if (subflow_use_different_sport(owner, sk)) {
				pr_debug("ack inet_sport=%d %d",
					 ntohs(inet_sk(sk)->inet_sport),
					 ntohs(inet_sk((struct sock *)owner)->inet_sport));
				if (!mptcp_pm_sport_in_anno_list(owner, sk)) {
					SUBFLOW_REQ_INC_STATS(req, MPTCP_MIB_MISMATCHPORTACKRX);
					goto dispose_child;
				}
				SUBFLOW_REQ_INC_STATS(req, MPTCP_MIB_JOINPORTACKRX);
			}

			if (!mptcp_finish_join(child))
				goto dispose_child;

			SUBFLOW_REQ_INC_STATS(req, MPTCP_MIB_JOINACKRX);
			tcp_rsk(req)->drop_req = true;
		}
	}

out:
	/* dispose of the left over mptcp master, if any */
	if (unlikely(new_msk))
		mptcp_force_close(new_msk);

	/* check for expected invariant - should never trigger, just help
	 * catching eariler subtle bugs
	 */
	WARN_ON_ONCE(child && *own_req && tcp_sk(child)->is_mptcp &&
		     (!mptcp_subflow_ctx(child) ||
		      !mptcp_subflow_ctx(child)->conn));
	return child;

dispose_child:
	subflow_drop_ctx(child);
	tcp_rsk(req)->drop_req = true;
	inet_csk_prepare_for_destroy_sock(child);
	tcp_done(child);
	req->rsk_ops->send_reset(sk, skb);

	/* The last child reference will be released by the caller */
	return child;
}

static struct inet_connection_sock_af_ops subflow_specific __ro_after_init;
static struct proto tcp_prot_override;

enum mapping_status {
	MAPPING_OK,
	MAPPING_INVALID,
	MAPPING_EMPTY,
	MAPPING_DATA_FIN,
	MAPPING_DUMMY,
	MAPPING_BAD_CSUM
};

static void dbg_bad_map(struct mptcp_subflow_context *subflow, u32 ssn)
{
	pr_debug("Bad mapping: ssn=%d map_seq=%d map_data_len=%d",
		 ssn, subflow->map_subflow_seq, subflow->map_data_len);
}

static bool skb_is_fully_mapped(struct sock *ssk, struct sk_buff *skb)
{
	struct mptcp_subflow_context *subflow = mptcp_subflow_ctx(ssk);
	unsigned int skb_consumed;

	skb_consumed = tcp_sk(ssk)->copied_seq - TCP_SKB_CB(skb)->seq;
	if (WARN_ON_ONCE(skb_consumed >= skb->len))
		return true;

	return skb->len - skb_consumed <= subflow->map_data_len -
					  mptcp_subflow_get_map_offset(subflow);
}

static bool validate_mapping(struct sock *ssk, struct sk_buff *skb)
{
	struct mptcp_subflow_context *subflow = mptcp_subflow_ctx(ssk);
	u32 ssn = tcp_sk(ssk)->copied_seq - subflow->ssn_offset;

	if (unlikely(before(ssn, subflow->map_subflow_seq))) {
		/* Mapping covers data later in the subflow stream,
		 * currently unsupported.
		 */
		dbg_bad_map(subflow, ssn);
		return false;
	}
	if (unlikely(!before(ssn, subflow->map_subflow_seq +
				  subflow->map_data_len))) {
		/* Mapping does covers past subflow data, invalid */
		dbg_bad_map(subflow, ssn);
		return false;
	}
	return true;
}

static enum mapping_status validate_data_csum(struct sock *ssk, struct sk_buff *skb,
					      bool csum_reqd)
{
	struct mptcp_subflow_context *subflow = mptcp_subflow_ctx(ssk);
	u32 offset, seq, delta;
	__sum16 csum;
	int len;

	if (!csum_reqd)
		return MAPPING_OK;

	/* mapping already validated on previous traversal */
	if (subflow->map_csum_len == subflow->map_data_len)
		return MAPPING_OK;

	/* traverse the receive queue, ensuring it contains a full
	 * DSS mapping and accumulating the related csum.
	 * Preserve the accoumlate csum across multiple calls, to compute
	 * the csum only once
	 */
	delta = subflow->map_data_len - subflow->map_csum_len;
	for (;;) {
		seq = tcp_sk(ssk)->copied_seq + subflow->map_csum_len;
		offset = seq - TCP_SKB_CB(skb)->seq;

		/* if the current skb has not been accounted yet, csum its contents
		 * up to the amount covered by the current DSS
		 */
		if (offset < skb->len) {
			__wsum csum;

			len = min(skb->len - offset, delta);
			csum = skb_checksum(skb, offset, len, 0);
			subflow->map_data_csum = csum_block_add(subflow->map_data_csum, csum,
								subflow->map_csum_len);

			delta -= len;
			subflow->map_csum_len += len;
		}
		if (delta == 0)
			break;

		if (skb_queue_is_last(&ssk->sk_receive_queue, skb)) {
			/* if this subflow is closed, the partial mapping
			 * will be never completed; flush the pending skbs, so
			 * that subflow_sched_work_if_closed() can kick in
			 */
			if (unlikely(ssk->sk_state == TCP_CLOSE))
				while ((skb = skb_peek(&ssk->sk_receive_queue)))
					sk_eat_skb(ssk, skb);

			/* not enough data to validate the csum */
			return MAPPING_EMPTY;
		}

		/* the DSS mapping for next skbs will be validated later,
		 * when a get_mapping_status call will process such skb
		 */
		skb = skb->next;
	}

	/* note that 'map_data_len' accounts only for the carried data, does
	 * not include the eventual seq increment due to the data fin,
	 * while the pseudo header requires the original DSS data len,
	 * including that
	 */
	csum = __mptcp_make_csum(subflow->map_seq,
				 subflow->map_subflow_seq,
				 subflow->map_data_len + subflow->map_data_fin,
				 subflow->map_data_csum);
	if (unlikely(csum)) {
		MPTCP_INC_STATS(sock_net(ssk), MPTCP_MIB_DATACSUMERR);
		return MAPPING_BAD_CSUM;
	}

	subflow->valid_csum_seen = 1;
	return MAPPING_OK;
}

static enum mapping_status get_mapping_status(struct sock *ssk,
					      struct mptcp_sock *msk)
{
	struct mptcp_subflow_context *subflow = mptcp_subflow_ctx(ssk);
	bool csum_reqd = READ_ONCE(msk->csum_enabled);
	struct mptcp_ext *mpext;
	struct sk_buff *skb;
	u16 data_len;
	u64 map_seq;

	skb = skb_peek(&ssk->sk_receive_queue);
	if (!skb)
		return MAPPING_EMPTY;

	if (mptcp_check_fallback(ssk))
		return MAPPING_DUMMY;

	mpext = mptcp_get_ext(skb);
	if (!mpext || !mpext->use_map) {
		if (!subflow->map_valid && !skb->len) {
			/* the TCP stack deliver 0 len FIN pkt to the receive
			 * queue, that is the only 0len pkts ever expected here,
			 * and we can admit no mapping only for 0 len pkts
			 */
			if (!(TCP_SKB_CB(skb)->tcp_flags & TCPHDR_FIN))
				WARN_ONCE(1, "0len seq %d:%d flags %x",
					  TCP_SKB_CB(skb)->seq,
					  TCP_SKB_CB(skb)->end_seq,
					  TCP_SKB_CB(skb)->tcp_flags);
			sk_eat_skb(ssk, skb);
			return MAPPING_EMPTY;
		}

		if (!subflow->map_valid)
			return MAPPING_INVALID;

		goto validate_seq;
	}

	trace_get_mapping_status(mpext);

	data_len = mpext->data_len;
	if (data_len == 0) {
		pr_debug("infinite mapping received");
		MPTCP_INC_STATS(sock_net(ssk), MPTCP_MIB_INFINITEMAPRX);
		subflow->map_data_len = 0;
		return MAPPING_INVALID;
	}

	if (mpext->data_fin == 1) {
		if (data_len == 1) {
			bool updated = mptcp_update_rcv_data_fin(msk, mpext->data_seq,
								 mpext->dsn64);
			pr_debug("DATA_FIN with no payload seq=%llu", mpext->data_seq);
			if (subflow->map_valid) {
				/* A DATA_FIN might arrive in a DSS
				 * option before the previous mapping
				 * has been fully consumed. Continue
				 * handling the existing mapping.
				 */
				skb_ext_del(skb, SKB_EXT_MPTCP);
				return MAPPING_OK;
			} else {
				if (updated && schedule_work(&msk->work))
					sock_hold((struct sock *)msk);

				return MAPPING_DATA_FIN;
			}
		} else {
			u64 data_fin_seq = mpext->data_seq + data_len - 1;

			/* If mpext->data_seq is a 32-bit value, data_fin_seq
			 * must also be limited to 32 bits.
			 */
			if (!mpext->dsn64)
				data_fin_seq &= GENMASK_ULL(31, 0);

			mptcp_update_rcv_data_fin(msk, data_fin_seq, mpext->dsn64);
			pr_debug("DATA_FIN with mapping seq=%llu dsn64=%d",
				 data_fin_seq, mpext->dsn64);
		}

		/* Adjust for DATA_FIN using 1 byte of sequence space */
		data_len--;
	}

	map_seq = mptcp_expand_seq(READ_ONCE(msk->ack_seq), mpext->data_seq, mpext->dsn64);
	WRITE_ONCE(mptcp_sk(subflow->conn)->use_64bit_ack, !!mpext->dsn64);

	if (subflow->map_valid) {
		/* Allow replacing only with an identical map */
		if (subflow->map_seq == map_seq &&
		    subflow->map_subflow_seq == mpext->subflow_seq &&
		    subflow->map_data_len == data_len &&
		    subflow->map_csum_reqd == mpext->csum_reqd) {
			skb_ext_del(skb, SKB_EXT_MPTCP);
			goto validate_csum;
		}

		/* If this skb data are fully covered by the current mapping,
		 * the new map would need caching, which is not supported
		 */
		if (skb_is_fully_mapped(ssk, skb)) {
			MPTCP_INC_STATS(sock_net(ssk), MPTCP_MIB_DSSNOMATCH);
			return MAPPING_INVALID;
		}

		/* will validate the next map after consuming the current one */
		goto validate_csum;
	}

	subflow->map_seq = map_seq;
	subflow->map_subflow_seq = mpext->subflow_seq;
	subflow->map_data_len = data_len;
	subflow->map_valid = 1;
	subflow->map_data_fin = mpext->data_fin;
	subflow->mpc_map = mpext->mpc_map;
	subflow->map_csum_reqd = mpext->csum_reqd;
	subflow->map_csum_len = 0;
	subflow->map_data_csum = csum_unfold(mpext->csum);

	/* Cfr RFC 8684 Section 3.3.0 */
	if (unlikely(subflow->map_csum_reqd != csum_reqd))
		return MAPPING_INVALID;

	pr_debug("new map seq=%llu subflow_seq=%u data_len=%u csum=%d:%u",
		 subflow->map_seq, subflow->map_subflow_seq,
		 subflow->map_data_len, subflow->map_csum_reqd,
		 subflow->map_data_csum);

validate_seq:
	/* we revalidate valid mapping on new skb, because we must ensure
	 * the current skb is completely covered by the available mapping
	 */
	if (!validate_mapping(ssk, skb)) {
		MPTCP_INC_STATS(sock_net(ssk), MPTCP_MIB_DSSTCPMISMATCH);
		return MAPPING_INVALID;
	}

	skb_ext_del(skb, SKB_EXT_MPTCP);

validate_csum:
	return validate_data_csum(ssk, skb, csum_reqd);
}

static void mptcp_subflow_discard_data(struct sock *ssk, struct sk_buff *skb,
				       u64 limit)
{
	struct mptcp_subflow_context *subflow = mptcp_subflow_ctx(ssk);
	bool fin = TCP_SKB_CB(skb)->tcp_flags & TCPHDR_FIN;
	u32 incr;

	incr = limit >= skb->len ? skb->len + fin : limit;

	pr_debug("discarding=%d len=%d seq=%d", incr, skb->len,
		 subflow->map_subflow_seq);
	MPTCP_INC_STATS(sock_net(ssk), MPTCP_MIB_DUPDATA);
	tcp_sk(ssk)->copied_seq += incr;
	if (!before(tcp_sk(ssk)->copied_seq, TCP_SKB_CB(skb)->end_seq))
		sk_eat_skb(ssk, skb);
	if (mptcp_subflow_get_map_offset(subflow) >= subflow->map_data_len)
		subflow->map_valid = 0;
}

/* sched mptcp worker to remove the subflow if no more data is pending */
static void subflow_sched_work_if_closed(struct mptcp_sock *msk, struct sock *ssk)
{
	struct sock *sk = (struct sock *)msk;

	if (likely(ssk->sk_state != TCP_CLOSE))
		return;

	if (skb_queue_empty(&ssk->sk_receive_queue) &&
	    !test_and_set_bit(MPTCP_WORK_CLOSE_SUBFLOW, &msk->flags)) {
		sock_hold(sk);
		if (!schedule_work(&msk->work))
			sock_put(sk);
	}
}

static bool subflow_can_fallback(struct mptcp_subflow_context *subflow)
{
	struct mptcp_sock *msk = mptcp_sk(subflow->conn);

	if (subflow->mp_join)
		return false;
	else if (READ_ONCE(msk->csum_enabled))
		return !subflow->valid_csum_seen;
	else
		return !subflow->fully_established;
}

static void mptcp_subflow_fail(struct mptcp_sock *msk, struct sock *ssk)
{
	struct mptcp_subflow_context *subflow = mptcp_subflow_ctx(ssk);
	unsigned long fail_tout;

	/* greceful failure can happen only on the MPC subflow */
	if (WARN_ON_ONCE(ssk != READ_ONCE(msk->first)))
		return;

	/* since the close timeout take precedence on the fail one,
	 * no need to start the latter when the first is already set
	 */
	if (sock_flag((struct sock *)msk, SOCK_DEAD))
		return;

	/* we don't need extreme accuracy here, use a zero fail_tout as special
	 * value meaning no fail timeout at all;
	 */
	fail_tout = jiffies + TCP_RTO_MAX;
	if (!fail_tout)
		fail_tout = 1;
	WRITE_ONCE(subflow->fail_tout, fail_tout);
	tcp_send_ack(ssk);

	mptcp_reset_timeout(msk, subflow->fail_tout);
}

static bool subflow_check_data_avail(struct sock *ssk)
{
	struct mptcp_subflow_context *subflow = mptcp_subflow_ctx(ssk);
	enum mapping_status status;
	struct mptcp_sock *msk;
	struct sk_buff *skb;

	if (!skb_peek(&ssk->sk_receive_queue))
		WRITE_ONCE(subflow->data_avail, MPTCP_SUBFLOW_NODATA);
	if (subflow->data_avail)
		return true;

	msk = mptcp_sk(subflow->conn);
	for (;;) {
		u64 ack_seq;
		u64 old_ack;

		status = get_mapping_status(ssk, msk);
		trace_subflow_check_data_avail(status, skb_peek(&ssk->sk_receive_queue));
		if (unlikely(status == MAPPING_INVALID || status == MAPPING_DUMMY ||
			     status == MAPPING_BAD_CSUM))
			goto fallback;

		if (status != MAPPING_OK)
			goto no_data;

		skb = skb_peek(&ssk->sk_receive_queue);
		if (WARN_ON_ONCE(!skb))
			goto no_data;

		if (unlikely(!READ_ONCE(msk->can_ack)))
			goto fallback;

		old_ack = READ_ONCE(msk->ack_seq);
		ack_seq = mptcp_subflow_get_mapped_dsn(subflow);
		pr_debug("msk ack_seq=%llx subflow ack_seq=%llx", old_ack,
			 ack_seq);
		if (unlikely(before64(ack_seq, old_ack))) {
			mptcp_subflow_discard_data(ssk, skb, old_ack - ack_seq);
			continue;
		}

		WRITE_ONCE(subflow->data_avail, MPTCP_SUBFLOW_DATA_AVAIL);
		break;
	}
	return true;

no_data:
	subflow_sched_work_if_closed(msk, ssk);
	return false;

fallback:
	if (!__mptcp_check_fallback(msk)) {
		/* RFC 8684 section 3.7. */
		if (status == MAPPING_BAD_CSUM &&
		    (subflow->mp_join || subflow->valid_csum_seen)) {
			subflow->send_mp_fail = 1;

			if (!READ_ONCE(msk->allow_infinite_fallback)) {
				subflow->reset_transient = 0;
				subflow->reset_reason = MPTCP_RST_EMIDDLEBOX;
				goto reset;
			}
			mptcp_subflow_fail(msk, ssk);
			WRITE_ONCE(subflow->data_avail, MPTCP_SUBFLOW_DATA_AVAIL);
			return true;
		}

		if (!subflow_can_fallback(subflow) && subflow->map_data_len) {
			/* fatal protocol error, close the socket.
			 * subflow_error_report() will introduce the appropriate barriers
			 */
			subflow->reset_transient = 0;
			subflow->reset_reason = MPTCP_RST_EMPTCP;

reset:
			ssk->sk_err = EBADMSG;
			tcp_set_state(ssk, TCP_CLOSE);
			while ((skb = skb_peek(&ssk->sk_receive_queue)))
				sk_eat_skb(ssk, skb);
			tcp_send_active_reset(ssk, GFP_ATOMIC);
			WRITE_ONCE(subflow->data_avail, MPTCP_SUBFLOW_NODATA);
			return false;
		}

		mptcp_do_fallback(ssk);
	}

	skb = skb_peek(&ssk->sk_receive_queue);
	subflow->map_valid = 1;
	subflow->map_seq = READ_ONCE(msk->ack_seq);
	subflow->map_data_len = skb->len;
	subflow->map_subflow_seq = tcp_sk(ssk)->copied_seq - subflow->ssn_offset;
	WRITE_ONCE(subflow->data_avail, MPTCP_SUBFLOW_DATA_AVAIL);
	return true;
}

bool mptcp_subflow_data_available(struct sock *sk)
{
	struct mptcp_subflow_context *subflow = mptcp_subflow_ctx(sk);

	/* check if current mapping is still valid */
	if (subflow->map_valid &&
	    mptcp_subflow_get_map_offset(subflow) >= subflow->map_data_len) {
		subflow->map_valid = 0;
		WRITE_ONCE(subflow->data_avail, MPTCP_SUBFLOW_NODATA);

		pr_debug("Done with mapping: seq=%u data_len=%u",
			 subflow->map_subflow_seq,
			 subflow->map_data_len);
	}

	return subflow_check_data_avail(sk);
}

/* If ssk has an mptcp parent socket, use the mptcp rcvbuf occupancy,
 * not the ssk one.
 *
 * In mptcp, rwin is about the mptcp-level connection data.
 *
 * Data that is still on the ssk rx queue can thus be ignored,
 * as far as mptcp peer is concerned that data is still inflight.
 * DSS ACK is updated when skb is moved to the mptcp rx queue.
 */
void mptcp_space(const struct sock *ssk, int *space, int *full_space)
{
	const struct mptcp_subflow_context *subflow = mptcp_subflow_ctx(ssk);
	const struct sock *sk = subflow->conn;

	*space = __mptcp_space(sk);
	*full_space = tcp_full_space(sk);
}

void __mptcp_error_report(struct sock *sk)
{
	struct mptcp_subflow_context *subflow;
	struct mptcp_sock *msk = mptcp_sk(sk);

	mptcp_for_each_subflow(msk, subflow) {
		struct sock *ssk = mptcp_subflow_tcp_sock(subflow);
		int err = sock_error(ssk);

		if (!err)
			continue;

		/* only propagate errors on fallen-back sockets or
		 * on MPC connect
		 */
		if (sk->sk_state != TCP_SYN_SENT && !__mptcp_check_fallback(msk))
			continue;

		inet_sk_state_store(sk, inet_sk_state_load(ssk));
		sk->sk_err = -err;

		/* This barrier is coupled with smp_rmb() in mptcp_poll() */
		smp_wmb();
		sk_error_report(sk);
		break;
	}
}

static void subflow_error_report(struct sock *ssk)
{
	struct sock *sk = mptcp_subflow_ctx(ssk)->conn;

	mptcp_data_lock(sk);
	if (!sock_owned_by_user(sk))
		__mptcp_error_report(sk);
	else
		__set_bit(MPTCP_ERROR_REPORT,  &mptcp_sk(sk)->cb_flags);
	mptcp_data_unlock(sk);
}

static void subflow_data_ready(struct sock *sk)
{
	struct mptcp_subflow_context *subflow = mptcp_subflow_ctx(sk);
	u16 state = 1 << inet_sk_state_load(sk);
	struct sock *parent = subflow->conn;
	struct mptcp_sock *msk;

	msk = mptcp_sk(parent);
	if (state & TCPF_LISTEN) {
		/* MPJ subflow are removed from accept queue before reaching here,
		 * avoid stray wakeups
		 */
		if (reqsk_queue_empty(&inet_csk(sk)->icsk_accept_queue))
			return;

		parent->sk_data_ready(parent);
		return;
	}

	WARN_ON_ONCE(!__mptcp_check_fallback(msk) && !subflow->mp_capable &&
		     !subflow->mp_join && !(state & TCPF_CLOSE));

	if (mptcp_subflow_data_available(sk))
		mptcp_data_ready(parent, sk);
	else if (unlikely(sk->sk_err))
		subflow_error_report(sk);
}

static void subflow_write_space(struct sock *ssk)
{
	struct sock *sk = mptcp_subflow_ctx(ssk)->conn;

	mptcp_propagate_sndbuf(sk, ssk);
	mptcp_write_space(sk);
}

static const struct inet_connection_sock_af_ops *
subflow_default_af_ops(struct sock *sk)
{
#if IS_ENABLED(CONFIG_MPTCP_IPV6)
	if (sk->sk_family == AF_INET6)
		return &subflow_v6_specific;
#endif
	return &subflow_specific;
}

#if IS_ENABLED(CONFIG_MPTCP_IPV6)
void mptcpv6_handle_mapped(struct sock *sk, bool mapped)
{
	struct mptcp_subflow_context *subflow = mptcp_subflow_ctx(sk);
	struct inet_connection_sock *icsk = inet_csk(sk);
	const struct inet_connection_sock_af_ops *target;

	target = mapped ? &subflow_v6m_specific : subflow_default_af_ops(sk);

	pr_debug("subflow=%p family=%d ops=%p target=%p mapped=%d",
		 subflow, sk->sk_family, icsk->icsk_af_ops, target, mapped);

	if (likely(icsk->icsk_af_ops == target))
		return;

	subflow->icsk_af_ops = icsk->icsk_af_ops;
	icsk->icsk_af_ops = target;
}
#endif

void mptcp_info2sockaddr(const struct mptcp_addr_info *info,
			 struct sockaddr_storage *addr,
			 unsigned short family)
{
	memset(addr, 0, sizeof(*addr));
	addr->ss_family = family;
	if (addr->ss_family == AF_INET) {
		struct sockaddr_in *in_addr = (struct sockaddr_in *)addr;

		if (info->family == AF_INET)
			in_addr->sin_addr = info->addr;
#if IS_ENABLED(CONFIG_MPTCP_IPV6)
		else if (ipv6_addr_v4mapped(&info->addr6))
			in_addr->sin_addr.s_addr = info->addr6.s6_addr32[3];
#endif
		in_addr->sin_port = info->port;
	}
#if IS_ENABLED(CONFIG_MPTCP_IPV6)
	else if (addr->ss_family == AF_INET6) {
		struct sockaddr_in6 *in6_addr = (struct sockaddr_in6 *)addr;

		if (info->family == AF_INET)
			ipv6_addr_set_v4mapped(info->addr.s_addr,
					       &in6_addr->sin6_addr);
		else
			in6_addr->sin6_addr = info->addr6;
		in6_addr->sin6_port = info->port;
	}
#endif
}

int __mptcp_subflow_connect(struct sock *sk, const struct mptcp_addr_info *loc,
			    const struct mptcp_addr_info *remote)
{
	struct mptcp_sock *msk = mptcp_sk(sk);
	struct mptcp_subflow_context *subflow;
	struct sockaddr_storage addr;
	int remote_id = remote->id;
	int local_id = loc->id;
	int err = -ENOTCONN;
	struct socket *sf;
	struct sock *ssk;
	u32 remote_token;
	int addrlen;
	int ifindex;
	u8 flags;

	if (!mptcp_is_fully_established(sk))
		goto err_out;

	err = mptcp_subflow_create_socket(sk, &sf);
	if (err)
		goto err_out;

	ssk = sf->sk;
	subflow = mptcp_subflow_ctx(ssk);
	do {
		get_random_bytes(&subflow->local_nonce, sizeof(u32));
	} while (!subflow->local_nonce);

	if (local_id)
		subflow_set_local_id(subflow, local_id);

	mptcp_pm_get_flags_and_ifindex_by_id(msk, local_id,
					     &flags, &ifindex);
	subflow->remote_key_valid = 1;
	subflow->remote_key = msk->remote_key;
	subflow->local_key = msk->local_key;
	subflow->token = msk->token;
	mptcp_info2sockaddr(loc, &addr, ssk->sk_family);

	addrlen = sizeof(struct sockaddr_in);
#if IS_ENABLED(CONFIG_MPTCP_IPV6)
	if (addr.ss_family == AF_INET6)
		addrlen = sizeof(struct sockaddr_in6);
#endif
	mptcp_sockopt_sync(msk, ssk);

	ssk->sk_bound_dev_if = ifindex;
	err = kernel_bind(sf, (struct sockaddr *)&addr, addrlen);
	if (err)
		goto failed;

	mptcp_crypto_key_sha(subflow->remote_key, &remote_token, NULL);
	pr_debug("msk=%p remote_token=%u local_id=%d remote_id=%d", msk,
		 remote_token, local_id, remote_id);
	subflow->remote_token = remote_token;
	subflow->remote_id = remote_id;
	subflow->request_join = 1;
	subflow->request_bkup = !!(flags & MPTCP_PM_ADDR_FLAG_BACKUP);
	mptcp_info2sockaddr(remote, &addr, ssk->sk_family);

	sock_hold(ssk);
	list_add_tail(&subflow->node, &msk->conn_list);
	err = kernel_connect(sf, (struct sockaddr *)&addr, addrlen, O_NONBLOCK);
	if (err && err != -EINPROGRESS)
		goto failed_unlink;

	/* discard the subflow socket */
	mptcp_sock_graft(ssk, sk->sk_socket);
	iput(SOCK_INODE(sf));
	WRITE_ONCE(msk->allow_infinite_fallback, false);
	return 0;

failed_unlink:
	list_del(&subflow->node);
	sock_put(mptcp_subflow_tcp_sock(subflow));

failed:
	subflow->disposable = 1;
	sock_release(sf);

err_out:
	/* we account subflows before the creation, and this failures will not
	 * be caught by sk_state_change()
	 */
	mptcp_pm_close_subflow(msk);
	return err;
}

static void mptcp_attach_cgroup(struct sock *parent, struct sock *child)
{
#ifdef CONFIG_SOCK_CGROUP_DATA
	struct sock_cgroup_data *parent_skcd = &parent->sk_cgrp_data,
				*child_skcd = &child->sk_cgrp_data;

	/* only the additional subflows created by kworkers have to be modified */
	if (cgroup_id(sock_cgroup_ptr(parent_skcd)) !=
	    cgroup_id(sock_cgroup_ptr(child_skcd))) {
#ifdef CONFIG_MEMCG
		struct mem_cgroup *memcg = parent->sk_memcg;

		mem_cgroup_sk_free(child);
		if (memcg && css_tryget(&memcg->css))
			child->sk_memcg = memcg;
#endif /* CONFIG_MEMCG */

		cgroup_sk_free(child_skcd);
		*child_skcd = *parent_skcd;
		cgroup_sk_clone(child_skcd);
	}
#endif /* CONFIG_SOCK_CGROUP_DATA */
}

static void mptcp_subflow_ops_override(struct sock *ssk)
{
#if IS_ENABLED(CONFIG_MPTCP_IPV6)
	if (ssk->sk_prot == &tcpv6_prot)
		ssk->sk_prot = &tcpv6_prot_override;
	else
#endif
		ssk->sk_prot = &tcp_prot_override;
}

static void mptcp_subflow_ops_undo_override(struct sock *ssk)
{
#if IS_ENABLED(CONFIG_MPTCP_IPV6)
	if (ssk->sk_prot == &tcpv6_prot_override)
		ssk->sk_prot = &tcpv6_prot;
	else
#endif
		ssk->sk_prot = &tcp_prot;
}
int mptcp_subflow_create_socket(struct sock *sk, struct socket **new_sock)
{
	struct mptcp_subflow_context *subflow;
	struct net *net = sock_net(sk);
	struct socket *sf;
	int err;

	/* un-accepted server sockets can reach here - on bad configuration
	 * bail early to avoid greater trouble later
	 */
	if (unlikely(!sk->sk_socket))
		return -EINVAL;

	err = sock_create_kern(net, sk->sk_family, SOCK_STREAM, IPPROTO_TCP,
			       &sf);
	if (err)
		return err;

	lock_sock(sf->sk);

	/* the newly created socket has to be in the same cgroup as its parent */
	mptcp_attach_cgroup(sk, sf->sk);

	/* kernel sockets do not by default acquire net ref, but TCP timer
	 * needs it.
	 * Update ns_tracker to current stack trace and refcounted tracker.
	 */
	__netns_tracker_free(net, &sf->sk->ns_tracker, false);
	sf->sk->sk_net_refcnt = 1;
	get_net_track(net, &sf->sk->ns_tracker, GFP_KERNEL);
	sock_inuse_add(net, 1);
	err = tcp_set_ulp(sf->sk, "mptcp");
	release_sock(sf->sk);

	if (err) {
		sock_release(sf);
		return err;
	}

	/* the newly created socket really belongs to the owning MPTCP master
	 * socket, even if for additional subflows the allocation is performed
	 * by a kernel workqueue. Adjust inode references, so that the
	 * procfs/diag interfaces really show this one belonging to the correct
	 * user.
	 */
	SOCK_INODE(sf)->i_ino = SOCK_INODE(sk->sk_socket)->i_ino;
	SOCK_INODE(sf)->i_uid = SOCK_INODE(sk->sk_socket)->i_uid;
	SOCK_INODE(sf)->i_gid = SOCK_INODE(sk->sk_socket)->i_gid;

	subflow = mptcp_subflow_ctx(sf->sk);
	pr_debug("subflow=%p", subflow);

	*new_sock = sf;
	sock_hold(sk);
	subflow->conn = sk;
	mptcp_subflow_ops_override(sf->sk);

	return 0;
}

static struct mptcp_subflow_context *subflow_create_ctx(struct sock *sk,
							gfp_t priority)
{
	struct inet_connection_sock *icsk = inet_csk(sk);
	struct mptcp_subflow_context *ctx;

	ctx = kzalloc(sizeof(*ctx), priority);
	if (!ctx)
		return NULL;

	rcu_assign_pointer(icsk->icsk_ulp_data, ctx);
	INIT_LIST_HEAD(&ctx->node);
	INIT_LIST_HEAD(&ctx->delegated_node);

	pr_debug("subflow=%p", ctx);

	ctx->tcp_sock = sk;

	return ctx;
}

static void __subflow_state_change(struct sock *sk)
{
	struct socket_wq *wq;

	rcu_read_lock();
	wq = rcu_dereference(sk->sk_wq);
	if (skwq_has_sleeper(wq))
		wake_up_interruptible_all(&wq->wait);
	rcu_read_unlock();
}

static bool subflow_is_done(const struct sock *sk)
{
	return sk->sk_shutdown & RCV_SHUTDOWN || sk->sk_state == TCP_CLOSE;
}

static void subflow_state_change(struct sock *sk)
{
	struct mptcp_subflow_context *subflow = mptcp_subflow_ctx(sk);
	struct sock *parent = subflow->conn;

	__subflow_state_change(sk);

	if (subflow_simultaneous_connect(sk)) {
		mptcp_propagate_sndbuf(parent, sk);
		mptcp_do_fallback(sk);
		mptcp_rcv_space_init(mptcp_sk(parent), sk);
		pr_fallback(mptcp_sk(parent));
		subflow->conn_finished = 1;
		mptcp_set_connected(parent);
	}

	/* as recvmsg() does not acquire the subflow socket for ssk selection
	 * a fin packet carrying a DSS can be unnoticed if we don't trigger
	 * the data available machinery here.
	 */
	if (mptcp_subflow_data_available(sk))
		mptcp_data_ready(parent, sk);
	else if (unlikely(sk->sk_err))
		subflow_error_report(sk);

	subflow_sched_work_if_closed(mptcp_sk(parent), sk);

	if (__mptcp_check_fallback(mptcp_sk(parent)) &&
	    !subflow->rx_eof && subflow_is_done(sk)) {
		subflow->rx_eof = 1;
		mptcp_subflow_eof(parent);
	}
}

void mptcp_subflow_queue_clean(struct sock *listener_sk, struct sock *listener_ssk)
{
	struct request_sock_queue *queue = &inet_csk(listener_ssk)->icsk_accept_queue;
	struct mptcp_sock *msk, *next, *head = NULL;
	struct request_sock *req;

	/* build a list of all unaccepted mptcp sockets */
	spin_lock_bh(&queue->rskq_lock);
	for (req = queue->rskq_accept_head; req; req = req->dl_next) {
		struct mptcp_subflow_context *subflow;
		struct sock *ssk = req->sk;
		struct mptcp_sock *msk;

		if (!sk_is_mptcp(ssk))
			continue;

		subflow = mptcp_subflow_ctx(ssk);
		if (!subflow || !subflow->conn)
			continue;

		/* skip if already in list */
		msk = mptcp_sk(subflow->conn);
		if (msk->dl_next || msk == head)
			continue;

		msk->dl_next = head;
		head = msk;
	}
	spin_unlock_bh(&queue->rskq_lock);
	if (!head)
		return;

	/* can't acquire the msk socket lock under the subflow one,
	 * or will cause ABBA deadlock
	 */
	release_sock(listener_ssk);

	for (msk = head; msk; msk = next) {
		struct sock *sk = (struct sock *)msk;
		bool do_cancel_work;

		sock_hold(sk);
		lock_sock_nested(sk, SINGLE_DEPTH_NESTING);
		next = msk->dl_next;
		msk->first = NULL;
		msk->dl_next = NULL;

		do_cancel_work = __mptcp_close(sk, 0);
		release_sock(sk);
<<<<<<< HEAD
		if (do_cancel_work)
=======
		if (do_cancel_work) {
			/* lockdep will report a false positive ABBA deadlock
			 * between cancel_work_sync and the listener socket.
			 * The involved locks belong to different sockets WRT
			 * the existing AB chain.
			 * Using a per socket key is problematic as key
			 * deregistration requires process context and must be
			 * performed at socket disposal time, in atomic
			 * context.
			 * Just tell lockdep to consider the listener socket
			 * released here.
			 */
			mutex_release(&listener_sk->sk_lock.dep_map, _RET_IP_);
>>>>>>> 310bc395
			mptcp_cancel_work(sk);
			mutex_acquire(&listener_sk->sk_lock.dep_map,
				      SINGLE_DEPTH_NESTING, 0, _RET_IP_);
		}
		sock_put(sk);
	}

	/* we are still under the listener msk socket lock */
	lock_sock_nested(listener_ssk, SINGLE_DEPTH_NESTING);
}

static int subflow_ulp_init(struct sock *sk)
{
	struct inet_connection_sock *icsk = inet_csk(sk);
	struct mptcp_subflow_context *ctx;
	struct tcp_sock *tp = tcp_sk(sk);
	int err = 0;

	/* disallow attaching ULP to a socket unless it has been
	 * created with sock_create_kern()
	 */
	if (!sk->sk_kern_sock) {
		err = -EOPNOTSUPP;
		goto out;
	}

	ctx = subflow_create_ctx(sk, GFP_KERNEL);
	if (!ctx) {
		err = -ENOMEM;
		goto out;
	}

	pr_debug("subflow=%p, family=%d", ctx, sk->sk_family);

	tp->is_mptcp = 1;
	ctx->icsk_af_ops = icsk->icsk_af_ops;
	icsk->icsk_af_ops = subflow_default_af_ops(sk);
	ctx->tcp_state_change = sk->sk_state_change;
	ctx->tcp_error_report = sk->sk_error_report;

	WARN_ON_ONCE(sk->sk_data_ready != sock_def_readable);
	WARN_ON_ONCE(sk->sk_write_space != sk_stream_write_space);

	sk->sk_data_ready = subflow_data_ready;
	sk->sk_write_space = subflow_write_space;
	sk->sk_state_change = subflow_state_change;
	sk->sk_error_report = subflow_error_report;
out:
	return err;
}

static void subflow_ulp_release(struct sock *ssk)
{
	struct mptcp_subflow_context *ctx = mptcp_subflow_ctx(ssk);
	bool release = true;
	struct sock *sk;

	if (!ctx)
		return;

	sk = ctx->conn;
	if (sk) {
		/* if the msk has been orphaned, keep the ctx
		 * alive, will be freed by __mptcp_close_ssk(),
		 * when the subflow is still unaccepted
		 */
		release = ctx->disposable || list_empty(&ctx->node);
		sock_put(sk);
	}

	mptcp_subflow_ops_undo_override(ssk);
	if (release)
		kfree_rcu(ctx, rcu);
}

static void subflow_ulp_clone(const struct request_sock *req,
			      struct sock *newsk,
			      const gfp_t priority)
{
	struct mptcp_subflow_request_sock *subflow_req = mptcp_subflow_rsk(req);
	struct mptcp_subflow_context *old_ctx = mptcp_subflow_ctx(newsk);
	struct mptcp_subflow_context *new_ctx;

	if (!tcp_rsk(req)->is_mptcp ||
	    (!subflow_req->mp_capable && !subflow_req->mp_join)) {
		subflow_ulp_fallback(newsk, old_ctx);
		return;
	}

	new_ctx = subflow_create_ctx(newsk, priority);
	if (!new_ctx) {
		subflow_ulp_fallback(newsk, old_ctx);
		return;
	}

	new_ctx->conn_finished = 1;
	new_ctx->icsk_af_ops = old_ctx->icsk_af_ops;
	new_ctx->tcp_state_change = old_ctx->tcp_state_change;
	new_ctx->tcp_error_report = old_ctx->tcp_error_report;
	new_ctx->rel_write_seq = 1;
	new_ctx->tcp_sock = newsk;

	if (subflow_req->mp_capable) {
		/* see comments in subflow_syn_recv_sock(), MPTCP connection
		 * is fully established only after we receive the remote key
		 */
		new_ctx->mp_capable = 1;
		new_ctx->local_key = subflow_req->local_key;
		new_ctx->token = subflow_req->token;
		new_ctx->ssn_offset = subflow_req->ssn_offset;
		new_ctx->idsn = subflow_req->idsn;

		/* this is the first subflow, id is always 0 */
		new_ctx->local_id_valid = 1;
	} else if (subflow_req->mp_join) {
		new_ctx->ssn_offset = subflow_req->ssn_offset;
		new_ctx->mp_join = 1;
		new_ctx->fully_established = 1;
		new_ctx->remote_key_valid = 1;
		new_ctx->backup = subflow_req->backup;
		new_ctx->remote_id = subflow_req->remote_id;
		new_ctx->token = subflow_req->token;
		new_ctx->thmac = subflow_req->thmac;

		/* the subflow req id is valid, fetched via subflow_check_req()
		 * and subflow_token_join_request()
		 */
		subflow_set_local_id(new_ctx, subflow_req->local_id);
	}
}

static void tcp_release_cb_override(struct sock *ssk)
{
	struct mptcp_subflow_context *subflow = mptcp_subflow_ctx(ssk);

	if (mptcp_subflow_has_delegated_action(subflow))
		mptcp_subflow_process_delegated(ssk);

	tcp_release_cb(ssk);
}

static struct tcp_ulp_ops subflow_ulp_ops __read_mostly = {
	.name		= "mptcp",
	.owner		= THIS_MODULE,
	.init		= subflow_ulp_init,
	.release	= subflow_ulp_release,
	.clone		= subflow_ulp_clone,
};

static int subflow_ops_init(struct request_sock_ops *subflow_ops)
{
	subflow_ops->obj_size = sizeof(struct mptcp_subflow_request_sock);

	subflow_ops->slab = kmem_cache_create(subflow_ops->slab_name,
					      subflow_ops->obj_size, 0,
					      SLAB_ACCOUNT |
					      SLAB_TYPESAFE_BY_RCU,
					      NULL);
	if (!subflow_ops->slab)
		return -ENOMEM;

	return 0;
}

void __init mptcp_subflow_init(void)
{
	mptcp_subflow_v4_request_sock_ops = tcp_request_sock_ops;
	mptcp_subflow_v4_request_sock_ops.slab_name = "request_sock_subflow_v4";
	mptcp_subflow_v4_request_sock_ops.destructor = subflow_v4_req_destructor;

	if (subflow_ops_init(&mptcp_subflow_v4_request_sock_ops) != 0)
		panic("MPTCP: failed to init subflow v4 request sock ops\n");

	subflow_request_sock_ipv4_ops = tcp_request_sock_ipv4_ops;
	subflow_request_sock_ipv4_ops.route_req = subflow_v4_route_req;
	subflow_request_sock_ipv4_ops.send_synack = subflow_v4_send_synack;

	subflow_specific = ipv4_specific;
	subflow_specific.conn_request = subflow_v4_conn_request;
	subflow_specific.syn_recv_sock = subflow_syn_recv_sock;
	subflow_specific.sk_rx_dst_set = subflow_finish_connect;
	subflow_specific.rebuild_header = subflow_rebuild_header;

	tcp_prot_override = tcp_prot;
	tcp_prot_override.release_cb = tcp_release_cb_override;

#if IS_ENABLED(CONFIG_MPTCP_IPV6)
	/* In struct mptcp_subflow_request_sock, we assume the TCP request sock
	 * structures for v4 and v6 have the same size. It should not changed in
	 * the future but better to make sure to be warned if it is no longer
	 * the case.
	 */
	BUILD_BUG_ON(sizeof(struct tcp_request_sock) != sizeof(struct tcp6_request_sock));

	mptcp_subflow_v6_request_sock_ops = tcp6_request_sock_ops;
	mptcp_subflow_v6_request_sock_ops.slab_name = "request_sock_subflow_v6";
	mptcp_subflow_v6_request_sock_ops.destructor = subflow_v6_req_destructor;

	if (subflow_ops_init(&mptcp_subflow_v6_request_sock_ops) != 0)
		panic("MPTCP: failed to init subflow v6 request sock ops\n");

	subflow_request_sock_ipv6_ops = tcp_request_sock_ipv6_ops;
	subflow_request_sock_ipv6_ops.route_req = subflow_v6_route_req;
	subflow_request_sock_ipv6_ops.send_synack = subflow_v6_send_synack;

	subflow_v6_specific = ipv6_specific;
	subflow_v6_specific.conn_request = subflow_v6_conn_request;
	subflow_v6_specific.syn_recv_sock = subflow_syn_recv_sock;
	subflow_v6_specific.sk_rx_dst_set = subflow_finish_connect;
	subflow_v6_specific.rebuild_header = subflow_v6_rebuild_header;

	subflow_v6m_specific = subflow_v6_specific;
	subflow_v6m_specific.queue_xmit = ipv4_specific.queue_xmit;
	subflow_v6m_specific.send_check = ipv4_specific.send_check;
	subflow_v6m_specific.net_header_len = ipv4_specific.net_header_len;
	subflow_v6m_specific.mtu_reduced = ipv4_specific.mtu_reduced;
	subflow_v6m_specific.net_frag_header_len = 0;
	subflow_v6m_specific.rebuild_header = subflow_rebuild_header;

	tcpv6_prot_override = tcpv6_prot;
	tcpv6_prot_override.release_cb = tcp_release_cb_override;
#endif

	mptcp_diag_subflow_init(&subflow_ulp_ops);

	if (tcp_register_ulp(&subflow_ulp_ops) != 0)
		panic("MPTCP: failed to register subflows to ULP\n");
}<|MERGE_RESOLUTION|>--- conflicted
+++ resolved
@@ -653,7 +653,6 @@
 	subflow_req_destructor(req);
 	tcp6_request_sock_ops.destructor(req);
 }
-<<<<<<< HEAD
 #endif
 
 struct request_sock *mptcp_subflow_reqsk_alloc(const struct request_sock_ops *ops,
@@ -667,21 +666,6 @@
 		ops = &mptcp_subflow_v6_request_sock_ops;
 #endif
 
-=======
-#endif
-
-struct request_sock *mptcp_subflow_reqsk_alloc(const struct request_sock_ops *ops,
-					       struct sock *sk_listener,
-					       bool attach_listener)
-{
-	if (ops->family == AF_INET)
-		ops = &mptcp_subflow_v4_request_sock_ops;
-#if IS_ENABLED(CONFIG_MPTCP_IPV6)
-	else if (ops->family == AF_INET6)
-		ops = &mptcp_subflow_v6_request_sock_ops;
-#endif
-
->>>>>>> 310bc395
 	return inet_reqsk_alloc(ops, sk_listener, attach_listener);
 }
 EXPORT_SYMBOL(mptcp_subflow_reqsk_alloc);
@@ -1856,9 +1840,6 @@
 
 		do_cancel_work = __mptcp_close(sk, 0);
 		release_sock(sk);
-<<<<<<< HEAD
-		if (do_cancel_work)
-=======
 		if (do_cancel_work) {
 			/* lockdep will report a false positive ABBA deadlock
 			 * between cancel_work_sync and the listener socket.
@@ -1872,7 +1853,6 @@
 			 * released here.
 			 */
 			mutex_release(&listener_sk->sk_lock.dep_map, _RET_IP_);
->>>>>>> 310bc395
 			mptcp_cancel_work(sk);
 			mutex_acquire(&listener_sk->sk_lock.dep_map,
 				      SINGLE_DEPTH_NESTING, 0, _RET_IP_);
