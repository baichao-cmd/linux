--- conflicted
+++ resolved
@@ -1,10 +1,6 @@
 obj-y		+= clk.o cpu.o cs.o gpio.o irq.o prom.o setup.o timer.o \
 		   dev-dsp.o dev-enet.o dev-flash.o dev-pcmcia.o dev-rng.o \
-<<<<<<< HEAD
-		   dev-spi.o dev-uart.o dev-wdt.o
-=======
 		   dev-spi.o dev-uart.o dev-wdt.o dev-usb-usbd.o
->>>>>>> 4a8e43fe
 obj-$(CONFIG_EARLY_PRINTK)	+= early_printk.o
 
 obj-y		+= boards/