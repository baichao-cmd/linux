--- conflicted
+++ resolved
@@ -4982,16 +4982,7 @@
 		goto err_pci_reg;
 
 	/* AER (Advanced Error Reporting) hooks */
-<<<<<<< HEAD
-	err = pci_enable_pcie_error_reporting(pdev);
-	if (err) {
-		dev_err(&pdev->dev, "pci_enable_pcie_error_reporting failed "
-		        "0x%x\n", err);
-		/* non-fatal, continue */
-	}
-=======
 	pci_enable_pcie_error_reporting(pdev);
->>>>>>> ad1cd745
 
 	pci_set_master(pdev);
 	/* PCI config space info */
