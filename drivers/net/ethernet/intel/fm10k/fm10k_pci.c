/* Intel(R) Ethernet Switch Host Interface Driver
 * Copyright(c) 2013 - 2017 Intel Corporation.
 *
 * This program is free software; you can redistribute it and/or modify it
 * under the terms and conditions of the GNU General Public License,
 * version 2, as published by the Free Software Foundation.
 *
 * This program is distributed in the hope it will be useful, but WITHOUT
 * ANY WARRANTY; without even the implied warranty of MERCHANTABILITY or
 * FITNESS FOR A PARTICULAR PURPOSE.  See the GNU General Public License for
 * more details.
 *
 * The full GNU General Public License is included in this distribution in
 * the file called "COPYING".
 *
 * Contact Information:
 * e1000-devel Mailing List <e1000-devel@lists.sourceforge.net>
 * Intel Corporation, 5200 N.E. Elam Young Parkway, Hillsboro, OR 97124-6497
 */

#include <linux/module.h>
#include <linux/interrupt.h>
#include <linux/aer.h>

#include "fm10k.h"

static const struct fm10k_info *fm10k_info_tbl[] = {
	[fm10k_device_pf] = &fm10k_pf_info,
	[fm10k_device_vf] = &fm10k_vf_info,
};

/**
 * fm10k_pci_tbl - PCI Device ID Table
 *
 * Wildcard entries (PCI_ANY_ID) should come last
 * Last entry must be all 0s
 *
 * { Vendor ID, Device ID, SubVendor ID, SubDevice ID,
 *   Class, Class Mask, private data (not used) }
 */
static const struct pci_device_id fm10k_pci_tbl[] = {
	{ PCI_VDEVICE(INTEL, FM10K_DEV_ID_PF), fm10k_device_pf },
	{ PCI_VDEVICE(INTEL, FM10K_DEV_ID_VF), fm10k_device_vf },
	/* required last entry */
	{ 0, }
};
MODULE_DEVICE_TABLE(pci, fm10k_pci_tbl);

u16 fm10k_read_pci_cfg_word(struct fm10k_hw *hw, u32 reg)
{
	struct fm10k_intfc *interface = hw->back;
	u16 value = 0;

	if (FM10K_REMOVED(hw->hw_addr))
		return ~value;

	pci_read_config_word(interface->pdev, reg, &value);
	if (value == 0xFFFF)
		fm10k_write_flush(hw);

	return value;
}

u32 fm10k_read_reg(struct fm10k_hw *hw, int reg)
{
	u32 __iomem *hw_addr = READ_ONCE(hw->hw_addr);
	u32 value = 0;

	if (FM10K_REMOVED(hw_addr))
		return ~value;

	value = readl(&hw_addr[reg]);
	if (!(~value) && (!reg || !(~readl(hw_addr)))) {
		struct fm10k_intfc *interface = hw->back;
		struct net_device *netdev = interface->netdev;

		hw->hw_addr = NULL;
		netif_device_detach(netdev);
		netdev_err(netdev, "PCIe link lost, device now detached\n");
	}

	return value;
}

static int fm10k_hw_ready(struct fm10k_intfc *interface)
{
	struct fm10k_hw *hw = &interface->hw;

	fm10k_write_flush(hw);

	return FM10K_REMOVED(hw->hw_addr) ? -ENODEV : 0;
}

/**
 * fm10k_macvlan_schedule - Schedule MAC/VLAN queue task
 * @interface: fm10k private interface structure
 *
 * Schedule the MAC/VLAN queue monitor task. If the MAC/VLAN task cannot be
 * started immediately, request that it be restarted when possible.
 */
void fm10k_macvlan_schedule(struct fm10k_intfc *interface)
{
	/* Avoid processing the MAC/VLAN queue when the service task is
	 * disabled, or when we're resetting the device.
	 */
	if (!test_bit(__FM10K_MACVLAN_DISABLE, interface->state) &&
	    !test_and_set_bit(__FM10K_MACVLAN_SCHED, interface->state)) {
		clear_bit(__FM10K_MACVLAN_REQUEST, interface->state);
		/* We delay the actual start of execution in order to allow
		 * multiple MAC/VLAN updates to accumulate before handling
		 * them, and to allow some time to let the mailbox drain
		 * between runs.
		 */
		queue_delayed_work(fm10k_workqueue,
				   &interface->macvlan_task, 10);
	} else {
		set_bit(__FM10K_MACVLAN_REQUEST, interface->state);
	}
}

/**
 * fm10k_stop_macvlan_task - Stop the MAC/VLAN queue monitor
 * @interface: fm10k private interface structure
 *
 * Wait until the MAC/VLAN queue task has stopped, and cancel any future
 * requests.
 */
static void fm10k_stop_macvlan_task(struct fm10k_intfc *interface)
{
	/* Disable the MAC/VLAN work item */
	set_bit(__FM10K_MACVLAN_DISABLE, interface->state);

	/* Make sure we waited until any current invocations have stopped */
	cancel_delayed_work_sync(&interface->macvlan_task);

	/* We set the __FM10K_MACVLAN_SCHED bit when we schedule the task.
	 * However, it may not be unset of the MAC/VLAN task never actually
	 * got a chance to run. Since we've canceled the task here, and it
	 * cannot be rescheuled right now, we need to ensure the scheduled bit
	 * gets unset.
	 */
	clear_bit(__FM10K_MACVLAN_SCHED, interface->state);
}

/**
 * fm10k_resume_macvlan_task - Restart the MAC/VLAN queue monitor
 * @interface: fm10k private interface structure
 *
 * Clear the __FM10K_MACVLAN_DISABLE bit and, if a request occurred, schedule
 * the MAC/VLAN work monitor.
 */
static void fm10k_resume_macvlan_task(struct fm10k_intfc *interface)
{
	/* Re-enable the MAC/VLAN work item */
	clear_bit(__FM10K_MACVLAN_DISABLE, interface->state);

	/* We might have received a MAC/VLAN request while disabled. If so,
	 * kick off the queue now.
	 */
	if (test_bit(__FM10K_MACVLAN_REQUEST, interface->state))
		fm10k_macvlan_schedule(interface);
}

void fm10k_service_event_schedule(struct fm10k_intfc *interface)
{
	if (!test_bit(__FM10K_SERVICE_DISABLE, interface->state) &&
	    !test_and_set_bit(__FM10K_SERVICE_SCHED, interface->state)) {
		clear_bit(__FM10K_SERVICE_REQUEST, interface->state);
		queue_work(fm10k_workqueue, &interface->service_task);
	} else {
		set_bit(__FM10K_SERVICE_REQUEST, interface->state);
	}
}

static void fm10k_service_event_complete(struct fm10k_intfc *interface)
{
	WARN_ON(!test_bit(__FM10K_SERVICE_SCHED, interface->state));

	/* flush memory to make sure state is correct before next watchog */
	smp_mb__before_atomic();
	clear_bit(__FM10K_SERVICE_SCHED, interface->state);

	/* If a service event was requested since we started, immediately
	 * re-schedule now. This ensures we don't drop a request until the
	 * next timer event.
	 */
	if (test_bit(__FM10K_SERVICE_REQUEST, interface->state))
		fm10k_service_event_schedule(interface);
}

static void fm10k_stop_service_event(struct fm10k_intfc *interface)
{
	set_bit(__FM10K_SERVICE_DISABLE, interface->state);
	cancel_work_sync(&interface->service_task);

	/* It's possible that cancel_work_sync stopped the service task from
	 * running before it could actually start. In this case the
	 * __FM10K_SERVICE_SCHED bit will never be cleared. Since we know that
	 * the service task cannot be running at this point, we need to clear
	 * the scheduled bit, as otherwise the service task may never be
	 * restarted.
	 */
	clear_bit(__FM10K_SERVICE_SCHED, interface->state);
}

static void fm10k_start_service_event(struct fm10k_intfc *interface)
{
	clear_bit(__FM10K_SERVICE_DISABLE, interface->state);
	fm10k_service_event_schedule(interface);
}

/**
 * fm10k_service_timer - Timer Call-back
 * @data: pointer to interface cast into an unsigned long
 **/
static void fm10k_service_timer(struct timer_list *t)
{
	struct fm10k_intfc *interface = from_timer(interface, t,
						   service_timer);

	/* Reset the timer */
	mod_timer(&interface->service_timer, (HZ * 2) + jiffies);

	fm10k_service_event_schedule(interface);
}

/**
 * fm10k_prepare_for_reset - Prepare the driver and device for a pending reset
 * @interface: fm10k private data structure
 *
 * This function prepares for a device reset by shutting as much down as we
 * can. It does nothing and returns false if __FM10K_RESETTING was already set
 * prior to calling this function. It returns true if it actually did work.
 */
static bool fm10k_prepare_for_reset(struct fm10k_intfc *interface)
{
	struct net_device *netdev = interface->netdev;

	WARN_ON(in_interrupt());

	/* put off any impending NetWatchDogTimeout */
	netif_trans_update(netdev);

	/* Nothing to do if a reset is already in progress */
	if (test_and_set_bit(__FM10K_RESETTING, interface->state))
		return false;

	/* As the MAC/VLAN task will be accessing registers it must not be
	 * running while we reset. Although the task will not be scheduled
	 * once we start resetting it may already be running
	 */
	fm10k_stop_macvlan_task(interface);

	rtnl_lock();

	fm10k_iov_suspend(interface->pdev);

	if (netif_running(netdev))
		fm10k_close(netdev);

	fm10k_mbx_free_irq(interface);

	/* free interrupts */
	fm10k_clear_queueing_scheme(interface);

	/* delay any future reset requests */
	interface->last_reset = jiffies + (10 * HZ);

	rtnl_unlock();

	return true;
}

static int fm10k_handle_reset(struct fm10k_intfc *interface)
{
	struct net_device *netdev = interface->netdev;
	struct fm10k_hw *hw = &interface->hw;
	int err;

	WARN_ON(!test_bit(__FM10K_RESETTING, interface->state));

	rtnl_lock();

	pci_set_master(interface->pdev);

	/* reset and initialize the hardware so it is in a known state */
	err = hw->mac.ops.reset_hw(hw);
	if (err) {
		dev_err(&interface->pdev->dev, "reset_hw failed: %d\n", err);
		goto reinit_err;
	}

	err = hw->mac.ops.init_hw(hw);
	if (err) {
		dev_err(&interface->pdev->dev, "init_hw failed: %d\n", err);
		goto reinit_err;
	}

	err = fm10k_init_queueing_scheme(interface);
	if (err) {
		dev_err(&interface->pdev->dev,
			"init_queueing_scheme failed: %d\n", err);
		goto reinit_err;
	}

	/* re-associate interrupts */
	err = fm10k_mbx_request_irq(interface);
	if (err)
		goto err_mbx_irq;

	err = fm10k_hw_ready(interface);
	if (err)
		goto err_open;

	/* update hardware address for VFs if perm_addr has changed */
	if (hw->mac.type == fm10k_mac_vf) {
		if (is_valid_ether_addr(hw->mac.perm_addr)) {
			ether_addr_copy(hw->mac.addr, hw->mac.perm_addr);
			ether_addr_copy(netdev->perm_addr, hw->mac.perm_addr);
			ether_addr_copy(netdev->dev_addr, hw->mac.perm_addr);
			netdev->addr_assign_type &= ~NET_ADDR_RANDOM;
		}

		if (hw->mac.vlan_override)
			netdev->features &= ~NETIF_F_HW_VLAN_CTAG_RX;
		else
			netdev->features |= NETIF_F_HW_VLAN_CTAG_RX;
	}

	err = netif_running(netdev) ? fm10k_open(netdev) : 0;
	if (err)
		goto err_open;

	fm10k_iov_resume(interface->pdev);

	rtnl_unlock();

	fm10k_resume_macvlan_task(interface);

	clear_bit(__FM10K_RESETTING, interface->state);

	return err;
err_open:
	fm10k_mbx_free_irq(interface);
err_mbx_irq:
	fm10k_clear_queueing_scheme(interface);
reinit_err:
	netif_device_detach(netdev);

	rtnl_unlock();

	clear_bit(__FM10K_RESETTING, interface->state);

	return err;
}

static void fm10k_detach_subtask(struct fm10k_intfc *interface)
{
	struct net_device *netdev = interface->netdev;
	u32 __iomem *hw_addr;
	u32 value;
	int err;

	/* do nothing if netdev is still present or hw_addr is set */
	if (netif_device_present(netdev) || interface->hw.hw_addr)
		return;

	/* We've lost the PCIe register space, and can no longer access the
	 * device. Shut everything except the detach subtask down and prepare
	 * to reset the device in case we recover. If we actually prepare for
	 * reset, indicate that we're detached.
	 */
	if (fm10k_prepare_for_reset(interface))
		set_bit(__FM10K_RESET_DETACHED, interface->state);

	/* check the real address space to see if we've recovered */
	hw_addr = READ_ONCE(interface->uc_addr);
	value = readl(hw_addr);
	if (~value) {
		/* Make sure the reset was initiated because we detached,
		 * otherwise we might race with a different reset flow.
		 */
		if (!test_and_clear_bit(__FM10K_RESET_DETACHED,
					interface->state))
			return;

		/* Restore the hardware address */
		interface->hw.hw_addr = interface->uc_addr;

		/* PCIe link has been restored, and the device is active
		 * again. Restore everything and reset the device.
		 */
		err = fm10k_handle_reset(interface);
		if (err) {
			netdev_err(netdev, "Unable to reset device: %d\n", err);
			interface->hw.hw_addr = NULL;
			return;
		}

		/* Re-attach the netdev */
		netif_device_attach(netdev);
		netdev_warn(netdev, "PCIe link restored, device now attached\n");
		return;
	}
}

static void fm10k_reset_subtask(struct fm10k_intfc *interface)
{
	int err;

	if (!test_and_clear_bit(FM10K_FLAG_RESET_REQUESTED,
				interface->flags))
		return;

	/* If another thread has already prepared to reset the device, we
	 * should not attempt to handle a reset here, since we'd race with
	 * that thread. This may happen if we suspend the device or if the
	 * PCIe link is lost. In this case, we'll just ignore the RESET
	 * request, as it will (eventually) be taken care of when the thread
	 * which actually started the reset is finished.
	 */
	if (!fm10k_prepare_for_reset(interface))
		return;

	netdev_err(interface->netdev, "Reset interface\n");

	err = fm10k_handle_reset(interface);
	if (err)
		dev_err(&interface->pdev->dev,
			"fm10k_handle_reset failed: %d\n", err);
}

/**
 * fm10k_configure_swpri_map - Configure Receive SWPRI to PC mapping
 * @interface: board private structure
 *
 * Configure the SWPRI to PC mapping for the port.
 **/
static void fm10k_configure_swpri_map(struct fm10k_intfc *interface)
{
	struct net_device *netdev = interface->netdev;
	struct fm10k_hw *hw = &interface->hw;
	int i;

	/* clear flag indicating update is needed */
	clear_bit(FM10K_FLAG_SWPRI_CONFIG, interface->flags);

	/* these registers are only available on the PF */
	if (hw->mac.type != fm10k_mac_pf)
		return;

	/* configure SWPRI to PC map */
	for (i = 0; i < FM10K_SWPRI_MAX; i++)
		fm10k_write_reg(hw, FM10K_SWPRI_MAP(i),
				netdev_get_prio_tc_map(netdev, i));
}

/**
 * fm10k_watchdog_update_host_state - Update the link status based on host.
 * @interface: board private structure
 **/
static void fm10k_watchdog_update_host_state(struct fm10k_intfc *interface)
{
	struct fm10k_hw *hw = &interface->hw;
	s32 err;

	if (test_bit(__FM10K_LINK_DOWN, interface->state)) {
		interface->host_ready = false;
		if (time_is_after_jiffies(interface->link_down_event))
			return;
		clear_bit(__FM10K_LINK_DOWN, interface->state);
	}

	if (test_bit(FM10K_FLAG_SWPRI_CONFIG, interface->flags)) {
		if (rtnl_trylock()) {
			fm10k_configure_swpri_map(interface);
			rtnl_unlock();
		}
	}

	/* lock the mailbox for transmit and receive */
	fm10k_mbx_lock(interface);

	err = hw->mac.ops.get_host_state(hw, &interface->host_ready);
	if (err && time_is_before_jiffies(interface->last_reset))
		set_bit(FM10K_FLAG_RESET_REQUESTED, interface->flags);

	/* free the lock */
	fm10k_mbx_unlock(interface);
}

/**
 * fm10k_mbx_subtask - Process upstream and downstream mailboxes
 * @interface: board private structure
 *
 * This function will process both the upstream and downstream mailboxes.
 **/
static void fm10k_mbx_subtask(struct fm10k_intfc *interface)
{
	/* If we're resetting, bail out */
	if (test_bit(__FM10K_RESETTING, interface->state))
		return;

	/* process upstream mailbox and update device state */
	fm10k_watchdog_update_host_state(interface);

	/* process downstream mailboxes */
	fm10k_iov_mbx(interface);
}

/**
 * fm10k_watchdog_host_is_ready - Update netdev status based on host ready
 * @interface: board private structure
 **/
static void fm10k_watchdog_host_is_ready(struct fm10k_intfc *interface)
{
	struct net_device *netdev = interface->netdev;

	/* only continue if link state is currently down */
	if (netif_carrier_ok(netdev))
		return;

	netif_info(interface, drv, netdev, "NIC Link is up\n");

	netif_carrier_on(netdev);
	netif_tx_wake_all_queues(netdev);
}

/**
 * fm10k_watchdog_host_not_ready - Update netdev status based on host not ready
 * @interface: board private structure
 **/
static void fm10k_watchdog_host_not_ready(struct fm10k_intfc *interface)
{
	struct net_device *netdev = interface->netdev;

	/* only continue if link state is currently up */
	if (!netif_carrier_ok(netdev))
		return;

	netif_info(interface, drv, netdev, "NIC Link is down\n");

	netif_carrier_off(netdev);
	netif_tx_stop_all_queues(netdev);
}

/**
 * fm10k_update_stats - Update the board statistics counters.
 * @interface: board private structure
 **/
void fm10k_update_stats(struct fm10k_intfc *interface)
{
	struct net_device_stats *net_stats = &interface->netdev->stats;
	struct fm10k_hw *hw = &interface->hw;
	u64 hw_csum_tx_good = 0, hw_csum_rx_good = 0, rx_length_errors = 0;
	u64 rx_switch_errors = 0, rx_drops = 0, rx_pp_errors = 0;
	u64 rx_link_errors = 0;
	u64 rx_errors = 0, rx_csum_errors = 0, tx_csum_errors = 0;
	u64 restart_queue = 0, tx_busy = 0, alloc_failed = 0;
	u64 rx_bytes_nic = 0, rx_pkts_nic = 0, rx_drops_nic = 0;
	u64 tx_bytes_nic = 0, tx_pkts_nic = 0;
	u64 bytes, pkts;
	int i;

	/* ensure only one thread updates stats at a time */
	if (test_and_set_bit(__FM10K_UPDATING_STATS, interface->state))
		return;

	/* do not allow stats update via service task for next second */
	interface->next_stats_update = jiffies + HZ;

	/* gather some stats to the interface struct that are per queue */
	for (bytes = 0, pkts = 0, i = 0; i < interface->num_tx_queues; i++) {
		struct fm10k_ring *tx_ring = READ_ONCE(interface->tx_ring[i]);

		if (!tx_ring)
			continue;

		restart_queue += tx_ring->tx_stats.restart_queue;
		tx_busy += tx_ring->tx_stats.tx_busy;
		tx_csum_errors += tx_ring->tx_stats.csum_err;
		bytes += tx_ring->stats.bytes;
		pkts += tx_ring->stats.packets;
		hw_csum_tx_good += tx_ring->tx_stats.csum_good;
	}

	interface->restart_queue = restart_queue;
	interface->tx_busy = tx_busy;
	net_stats->tx_bytes = bytes;
	net_stats->tx_packets = pkts;
	interface->tx_csum_errors = tx_csum_errors;
	interface->hw_csum_tx_good = hw_csum_tx_good;

	/* gather some stats to the interface struct that are per queue */
	for (bytes = 0, pkts = 0, i = 0; i < interface->num_rx_queues; i++) {
		struct fm10k_ring *rx_ring = READ_ONCE(interface->rx_ring[i]);

		if (!rx_ring)
			continue;

		bytes += rx_ring->stats.bytes;
		pkts += rx_ring->stats.packets;
		alloc_failed += rx_ring->rx_stats.alloc_failed;
		rx_csum_errors += rx_ring->rx_stats.csum_err;
		rx_errors += rx_ring->rx_stats.errors;
		hw_csum_rx_good += rx_ring->rx_stats.csum_good;
		rx_switch_errors += rx_ring->rx_stats.switch_errors;
		rx_drops += rx_ring->rx_stats.drops;
		rx_pp_errors += rx_ring->rx_stats.pp_errors;
		rx_link_errors += rx_ring->rx_stats.link_errors;
		rx_length_errors += rx_ring->rx_stats.length_errors;
	}

	net_stats->rx_bytes = bytes;
	net_stats->rx_packets = pkts;
	interface->alloc_failed = alloc_failed;
	interface->rx_csum_errors = rx_csum_errors;
	interface->hw_csum_rx_good = hw_csum_rx_good;
	interface->rx_switch_errors = rx_switch_errors;
	interface->rx_drops = rx_drops;
	interface->rx_pp_errors = rx_pp_errors;
	interface->rx_link_errors = rx_link_errors;
	interface->rx_length_errors = rx_length_errors;

	hw->mac.ops.update_hw_stats(hw, &interface->stats);

	for (i = 0; i < hw->mac.max_queues; i++) {
		struct fm10k_hw_stats_q *q = &interface->stats.q[i];

		tx_bytes_nic += q->tx_bytes.count;
		tx_pkts_nic += q->tx_packets.count;
		rx_bytes_nic += q->rx_bytes.count;
		rx_pkts_nic += q->rx_packets.count;
		rx_drops_nic += q->rx_drops.count;
	}

	interface->tx_bytes_nic = tx_bytes_nic;
	interface->tx_packets_nic = tx_pkts_nic;
	interface->rx_bytes_nic = rx_bytes_nic;
	interface->rx_packets_nic = rx_pkts_nic;
	interface->rx_drops_nic = rx_drops_nic;

	/* Fill out the OS statistics structure */
	net_stats->rx_errors = rx_errors;
	net_stats->rx_dropped = interface->stats.nodesc_drop.count;

	clear_bit(__FM10K_UPDATING_STATS, interface->state);
}

/**
 * fm10k_watchdog_flush_tx - flush queues on host not ready
 * @interface - pointer to the device interface structure
 **/
static void fm10k_watchdog_flush_tx(struct fm10k_intfc *interface)
{
	int some_tx_pending = 0;
	int i;

	/* nothing to do if carrier is up */
	if (netif_carrier_ok(interface->netdev))
		return;

	for (i = 0; i < interface->num_tx_queues; i++) {
		struct fm10k_ring *tx_ring = interface->tx_ring[i];

		if (tx_ring->next_to_use != tx_ring->next_to_clean) {
			some_tx_pending = 1;
			break;
		}
	}

	/* We've lost link, so the controller stops DMA, but we've got
	 * queued Tx work that's never going to get done, so reset
	 * controller to flush Tx.
	 */
	if (some_tx_pending)
		set_bit(FM10K_FLAG_RESET_REQUESTED, interface->flags);
}

/**
 * fm10k_watchdog_subtask - check and bring link up
 * @interface - pointer to the device interface structure
 **/
static void fm10k_watchdog_subtask(struct fm10k_intfc *interface)
{
	/* if interface is down do nothing */
	if (test_bit(__FM10K_DOWN, interface->state) ||
	    test_bit(__FM10K_RESETTING, interface->state))
		return;

	if (interface->host_ready)
		fm10k_watchdog_host_is_ready(interface);
	else
		fm10k_watchdog_host_not_ready(interface);

	/* update stats only once every second */
	if (time_is_before_jiffies(interface->next_stats_update))
		fm10k_update_stats(interface);

	/* flush any uncompleted work */
	fm10k_watchdog_flush_tx(interface);
}

/**
 * fm10k_check_hang_subtask - check for hung queues and dropped interrupts
 * @interface - pointer to the device interface structure
 *
 * This function serves two purposes.  First it strobes the interrupt lines
 * in order to make certain interrupts are occurring.  Secondly it sets the
 * bits needed to check for TX hangs.  As a result we should immediately
 * determine if a hang has occurred.
 */
static void fm10k_check_hang_subtask(struct fm10k_intfc *interface)
{
	int i;

	/* If we're down or resetting, just bail */
	if (test_bit(__FM10K_DOWN, interface->state) ||
	    test_bit(__FM10K_RESETTING, interface->state))
		return;

	/* rate limit tx hang checks to only once every 2 seconds */
	if (time_is_after_eq_jiffies(interface->next_tx_hang_check))
		return;
	interface->next_tx_hang_check = jiffies + (2 * HZ);

	if (netif_carrier_ok(interface->netdev)) {
		/* Force detection of hung controller */
		for (i = 0; i < interface->num_tx_queues; i++)
			set_check_for_tx_hang(interface->tx_ring[i]);

		/* Rearm all in-use q_vectors for immediate firing */
		for (i = 0; i < interface->num_q_vectors; i++) {
			struct fm10k_q_vector *qv = interface->q_vector[i];

			if (!qv->tx.count && !qv->rx.count)
				continue;
			writel(FM10K_ITR_ENABLE | FM10K_ITR_PENDING2, qv->itr);
		}
	}
}

/**
 * fm10k_service_task - manages and runs subtasks
 * @work: pointer to work_struct containing our data
 **/
static void fm10k_service_task(struct work_struct *work)
{
	struct fm10k_intfc *interface;

	interface = container_of(work, struct fm10k_intfc, service_task);

	/* Check whether we're detached first */
	fm10k_detach_subtask(interface);

	/* tasks run even when interface is down */
	fm10k_mbx_subtask(interface);
	fm10k_reset_subtask(interface);

	/* tasks only run when interface is up */
	fm10k_watchdog_subtask(interface);
	fm10k_check_hang_subtask(interface);

	/* release lock on service events to allow scheduling next event */
	fm10k_service_event_complete(interface);
}

/**
 * fm10k_macvlan_task - send queued MAC/VLAN requests to switch manager
 * @work: pointer to work_struct containing our data
 *
 * This work item handles sending MAC/VLAN updates to the switch manager. When
 * the interface is up, it will attempt to queue mailbox messages to the
 * switch manager requesting updates for MAC/VLAN pairs. If the Tx fifo of the
 * mailbox is full, it will reschedule itself to try again in a short while.
 * This ensures that the driver does not overload the switch mailbox with too
 * many simultaneous requests, causing an unnecessary reset.
 **/
static void fm10k_macvlan_task(struct work_struct *work)
{
	struct fm10k_macvlan_request *item;
	struct fm10k_intfc *interface;
	struct delayed_work *dwork;
	struct list_head *requests;
	struct fm10k_hw *hw;
	unsigned long flags;

	dwork = to_delayed_work(work);
	interface = container_of(dwork, struct fm10k_intfc, macvlan_task);
	hw = &interface->hw;
	requests = &interface->macvlan_requests;

	do {
		/* Pop the first item off the list */
		spin_lock_irqsave(&interface->macvlan_lock, flags);
		item = list_first_entry_or_null(requests,
						struct fm10k_macvlan_request,
						list);
		if (item)
			list_del_init(&item->list);

		spin_unlock_irqrestore(&interface->macvlan_lock, flags);

		/* We have no more items to process */
		if (!item)
			goto done;

		fm10k_mbx_lock(interface);

		/* Check that we have plenty of space to send the message. We
		 * want to ensure that the mailbox stays low enough to avoid a
		 * change in the host state, otherwise we may see spurious
		 * link up / link down notifications.
		 */
		if (!hw->mbx.ops.tx_ready(&hw->mbx, FM10K_VFMBX_MSG_MTU + 5)) {
			hw->mbx.ops.process(hw, &hw->mbx);
			set_bit(__FM10K_MACVLAN_REQUEST, interface->state);
			fm10k_mbx_unlock(interface);

			/* Put the request back on the list */
			spin_lock_irqsave(&interface->macvlan_lock, flags);
			list_add(&item->list, requests);
			spin_unlock_irqrestore(&interface->macvlan_lock, flags);
			break;
		}

		switch (item->type) {
		case FM10K_MC_MAC_REQUEST:
			hw->mac.ops.update_mc_addr(hw,
						   item->mac.glort,
						   item->mac.addr,
						   item->mac.vid,
						   item->set);
			break;
		case FM10K_UC_MAC_REQUEST:
			hw->mac.ops.update_uc_addr(hw,
						   item->mac.glort,
						   item->mac.addr,
						   item->mac.vid,
						   item->set,
						   0);
			break;
		case FM10K_VLAN_REQUEST:
			hw->mac.ops.update_vlan(hw,
						item->vlan.vid,
						item->vlan.vsi,
						item->set);
			break;
		default:
			break;
		}

		fm10k_mbx_unlock(interface);

		/* Free the item now that we've sent the update */
		kfree(item);
	} while (true);

done:
	WARN_ON(!test_bit(__FM10K_MACVLAN_SCHED, interface->state));

	/* flush memory to make sure state is correct */
	smp_mb__before_atomic();
	clear_bit(__FM10K_MACVLAN_SCHED, interface->state);

	/* If a MAC/VLAN request was scheduled since we started, we should
	 * re-schedule. However, there is no reason to re-schedule if there is
	 * no work to do.
	 */
	if (test_bit(__FM10K_MACVLAN_REQUEST, interface->state))
		fm10k_macvlan_schedule(interface);
}

/**
 * fm10k_configure_tx_ring - Configure Tx ring after Reset
 * @interface: board private structure
 * @ring: structure containing ring specific data
 *
 * Configure the Tx descriptor ring after a reset.
 **/
static void fm10k_configure_tx_ring(struct fm10k_intfc *interface,
				    struct fm10k_ring *ring)
{
	struct fm10k_hw *hw = &interface->hw;
	u64 tdba = ring->dma;
	u32 size = ring->count * sizeof(struct fm10k_tx_desc);
	u32 txint = FM10K_INT_MAP_DISABLE;
	u32 txdctl = BIT(FM10K_TXDCTL_MAX_TIME_SHIFT) | FM10K_TXDCTL_ENABLE;
	u8 reg_idx = ring->reg_idx;

	/* disable queue to avoid issues while updating state */
	fm10k_write_reg(hw, FM10K_TXDCTL(reg_idx), 0);
	fm10k_write_flush(hw);

	/* possible poll here to verify ring resources have been cleaned */

	/* set location and size for descriptor ring */
	fm10k_write_reg(hw, FM10K_TDBAL(reg_idx), tdba & DMA_BIT_MASK(32));
	fm10k_write_reg(hw, FM10K_TDBAH(reg_idx), tdba >> 32);
	fm10k_write_reg(hw, FM10K_TDLEN(reg_idx), size);

	/* reset head and tail pointers */
	fm10k_write_reg(hw, FM10K_TDH(reg_idx), 0);
	fm10k_write_reg(hw, FM10K_TDT(reg_idx), 0);

	/* store tail pointer */
	ring->tail = &interface->uc_addr[FM10K_TDT(reg_idx)];

	/* reset ntu and ntc to place SW in sync with hardware */
	ring->next_to_clean = 0;
	ring->next_to_use = 0;

	/* Map interrupt */
	if (ring->q_vector) {
		txint = ring->q_vector->v_idx + NON_Q_VECTORS(hw);
		txint |= FM10K_INT_MAP_TIMER0;
	}

	fm10k_write_reg(hw, FM10K_TXINT(reg_idx), txint);

	/* enable use of FTAG bit in Tx descriptor, register is RO for VF */
	fm10k_write_reg(hw, FM10K_PFVTCTL(reg_idx),
			FM10K_PFVTCTL_FTAG_DESC_ENABLE);

	/* Initialize XPS */
	if (!test_and_set_bit(__FM10K_TX_XPS_INIT_DONE, ring->state) &&
	    ring->q_vector)
		netif_set_xps_queue(ring->netdev,
				    &ring->q_vector->affinity_mask,
				    ring->queue_index);

	/* enable queue */
	fm10k_write_reg(hw, FM10K_TXDCTL(reg_idx), txdctl);
}

/**
 * fm10k_enable_tx_ring - Verify Tx ring is enabled after configuration
 * @interface: board private structure
 * @ring: structure containing ring specific data
 *
 * Verify the Tx descriptor ring is ready for transmit.
 **/
static void fm10k_enable_tx_ring(struct fm10k_intfc *interface,
				 struct fm10k_ring *ring)
{
	struct fm10k_hw *hw = &interface->hw;
	int wait_loop = 10;
	u32 txdctl;
	u8 reg_idx = ring->reg_idx;

	/* if we are already enabled just exit */
	if (fm10k_read_reg(hw, FM10K_TXDCTL(reg_idx)) & FM10K_TXDCTL_ENABLE)
		return;

	/* poll to verify queue is enabled */
	do {
		usleep_range(1000, 2000);
		txdctl = fm10k_read_reg(hw, FM10K_TXDCTL(reg_idx));
	} while (!(txdctl & FM10K_TXDCTL_ENABLE) && --wait_loop);
	if (!wait_loop)
		netif_err(interface, drv, interface->netdev,
			  "Could not enable Tx Queue %d\n", reg_idx);
}

/**
 * fm10k_configure_tx - Configure Transmit Unit after Reset
 * @interface: board private structure
 *
 * Configure the Tx unit of the MAC after a reset.
 **/
static void fm10k_configure_tx(struct fm10k_intfc *interface)
{
	int i;

	/* Setup the HW Tx Head and Tail descriptor pointers */
	for (i = 0; i < interface->num_tx_queues; i++)
		fm10k_configure_tx_ring(interface, interface->tx_ring[i]);

	/* poll here to verify that Tx rings are now enabled */
	for (i = 0; i < interface->num_tx_queues; i++)
		fm10k_enable_tx_ring(interface, interface->tx_ring[i]);
}

/**
 * fm10k_configure_rx_ring - Configure Rx ring after Reset
 * @interface: board private structure
 * @ring: structure containing ring specific data
 *
 * Configure the Rx descriptor ring after a reset.
 **/
static void fm10k_configure_rx_ring(struct fm10k_intfc *interface,
				    struct fm10k_ring *ring)
{
	u64 rdba = ring->dma;
	struct fm10k_hw *hw = &interface->hw;
	u32 size = ring->count * sizeof(union fm10k_rx_desc);
	u32 rxqctl, rxdctl = FM10K_RXDCTL_WRITE_BACK_MIN_DELAY;
	u32 srrctl = FM10K_SRRCTL_BUFFER_CHAINING_EN;
	u32 rxint = FM10K_INT_MAP_DISABLE;
	u8 rx_pause = interface->rx_pause;
	u8 reg_idx = ring->reg_idx;

	/* disable queue to avoid issues while updating state */
	rxqctl = fm10k_read_reg(hw, FM10K_RXQCTL(reg_idx));
	rxqctl &= ~FM10K_RXQCTL_ENABLE;
	fm10k_write_reg(hw, FM10K_RXQCTL(reg_idx), rxqctl);
	fm10k_write_flush(hw);

	/* possible poll here to verify ring resources have been cleaned */

	/* set location and size for descriptor ring */
	fm10k_write_reg(hw, FM10K_RDBAL(reg_idx), rdba & DMA_BIT_MASK(32));
	fm10k_write_reg(hw, FM10K_RDBAH(reg_idx), rdba >> 32);
	fm10k_write_reg(hw, FM10K_RDLEN(reg_idx), size);

	/* reset head and tail pointers */
	fm10k_write_reg(hw, FM10K_RDH(reg_idx), 0);
	fm10k_write_reg(hw, FM10K_RDT(reg_idx), 0);

	/* store tail pointer */
	ring->tail = &interface->uc_addr[FM10K_RDT(reg_idx)];

	/* reset ntu and ntc to place SW in sync with hardware */
	ring->next_to_clean = 0;
	ring->next_to_use = 0;
	ring->next_to_alloc = 0;

	/* Configure the Rx buffer size for one buff without split */
	srrctl |= FM10K_RX_BUFSZ >> FM10K_SRRCTL_BSIZEPKT_SHIFT;

	/* Configure the Rx ring to suppress loopback packets */
	srrctl |= FM10K_SRRCTL_LOOPBACK_SUPPRESS;
	fm10k_write_reg(hw, FM10K_SRRCTL(reg_idx), srrctl);

	/* Enable drop on empty */
#ifdef CONFIG_DCB
	if (interface->pfc_en)
		rx_pause = interface->pfc_en;
#endif
	if (!(rx_pause & BIT(ring->qos_pc)))
		rxdctl |= FM10K_RXDCTL_DROP_ON_EMPTY;

	fm10k_write_reg(hw, FM10K_RXDCTL(reg_idx), rxdctl);

	/* assign default VLAN to queue */
	ring->vid = hw->mac.default_vid;

	/* if we have an active VLAN, disable default VLAN ID */
	if (test_bit(hw->mac.default_vid, interface->active_vlans))
		ring->vid |= FM10K_VLAN_CLEAR;

	/* Map interrupt */
	if (ring->q_vector) {
		rxint = ring->q_vector->v_idx + NON_Q_VECTORS(hw);
		rxint |= FM10K_INT_MAP_TIMER1;
	}

	fm10k_write_reg(hw, FM10K_RXINT(reg_idx), rxint);

	/* enable queue */
	rxqctl = fm10k_read_reg(hw, FM10K_RXQCTL(reg_idx));
	rxqctl |= FM10K_RXQCTL_ENABLE;
	fm10k_write_reg(hw, FM10K_RXQCTL(reg_idx), rxqctl);

	/* place buffers on ring for receive data */
	fm10k_alloc_rx_buffers(ring, fm10k_desc_unused(ring));
}

/**
 * fm10k_update_rx_drop_en - Configures the drop enable bits for Rx rings
 * @interface: board private structure
 *
 * Configure the drop enable bits for the Rx rings.
 **/
void fm10k_update_rx_drop_en(struct fm10k_intfc *interface)
{
	struct fm10k_hw *hw = &interface->hw;
	u8 rx_pause = interface->rx_pause;
	int i;

#ifdef CONFIG_DCB
	if (interface->pfc_en)
		rx_pause = interface->pfc_en;

#endif
	for (i = 0; i < interface->num_rx_queues; i++) {
		struct fm10k_ring *ring = interface->rx_ring[i];
		u32 rxdctl = FM10K_RXDCTL_WRITE_BACK_MIN_DELAY;
		u8 reg_idx = ring->reg_idx;

		if (!(rx_pause & BIT(ring->qos_pc)))
			rxdctl |= FM10K_RXDCTL_DROP_ON_EMPTY;

		fm10k_write_reg(hw, FM10K_RXDCTL(reg_idx), rxdctl);
	}
}

/**
 * fm10k_configure_dglort - Configure Receive DGLORT after reset
 * @interface: board private structure
 *
 * Configure the DGLORT description and RSS tables.
 **/
static void fm10k_configure_dglort(struct fm10k_intfc *interface)
{
	struct fm10k_dglort_cfg dglort = { 0 };
	struct fm10k_hw *hw = &interface->hw;
	int i;
	u32 mrqc;

	/* Fill out hash function seeds */
	for (i = 0; i < FM10K_RSSRK_SIZE; i++)
		fm10k_write_reg(hw, FM10K_RSSRK(0, i), interface->rssrk[i]);

	/* Write RETA table to hardware */
	for (i = 0; i < FM10K_RETA_SIZE; i++)
		fm10k_write_reg(hw, FM10K_RETA(0, i), interface->reta[i]);

	/* Generate RSS hash based on packet types, TCP/UDP
	 * port numbers and/or IPv4/v6 src and dst addresses
	 */
	mrqc = FM10K_MRQC_IPV4 |
	       FM10K_MRQC_TCP_IPV4 |
	       FM10K_MRQC_IPV6 |
	       FM10K_MRQC_TCP_IPV6;

	if (test_bit(FM10K_FLAG_RSS_FIELD_IPV4_UDP, interface->flags))
		mrqc |= FM10K_MRQC_UDP_IPV4;
	if (test_bit(FM10K_FLAG_RSS_FIELD_IPV6_UDP, interface->flags))
		mrqc |= FM10K_MRQC_UDP_IPV6;

	fm10k_write_reg(hw, FM10K_MRQC(0), mrqc);

	/* configure default DGLORT mapping for RSS/DCB */
	dglort.inner_rss = 1;
	dglort.rss_l = fls(interface->ring_feature[RING_F_RSS].mask);
	dglort.pc_l = fls(interface->ring_feature[RING_F_QOS].mask);
	hw->mac.ops.configure_dglort_map(hw, &dglort);

	/* assign GLORT per queue for queue mapped testing */
	if (interface->glort_count > 64) {
		memset(&dglort, 0, sizeof(dglort));
		dglort.inner_rss = 1;
		dglort.glort = interface->glort + 64;
		dglort.idx = fm10k_dglort_pf_queue;
		dglort.queue_l = fls(interface->num_rx_queues - 1);
		hw->mac.ops.configure_dglort_map(hw, &dglort);
	}

	/* assign glort value for RSS/DCB specific to this interface */
	memset(&dglort, 0, sizeof(dglort));
	dglort.inner_rss = 1;
	dglort.glort = interface->glort;
	dglort.rss_l = fls(interface->ring_feature[RING_F_RSS].mask);
	dglort.pc_l = fls(interface->ring_feature[RING_F_QOS].mask);
	/* configure DGLORT mapping for RSS/DCB */
	dglort.idx = fm10k_dglort_pf_rss;
	if (interface->l2_accel)
		dglort.shared_l = fls(interface->l2_accel->size);
	hw->mac.ops.configure_dglort_map(hw, &dglort);
}

/**
 * fm10k_configure_rx - Configure Receive Unit after Reset
 * @interface: board private structure
 *
 * Configure the Rx unit of the MAC after a reset.
 **/
static void fm10k_configure_rx(struct fm10k_intfc *interface)
{
	int i;

	/* Configure SWPRI to PC map */
	fm10k_configure_swpri_map(interface);

	/* Configure RSS and DGLORT map */
	fm10k_configure_dglort(interface);

	/* Setup the HW Rx Head and Tail descriptor pointers */
	for (i = 0; i < interface->num_rx_queues; i++)
		fm10k_configure_rx_ring(interface, interface->rx_ring[i]);

	/* possible poll here to verify that Rx rings are now enabled */
}

static void fm10k_napi_enable_all(struct fm10k_intfc *interface)
{
	struct fm10k_q_vector *q_vector;
	int q_idx;

	for (q_idx = 0; q_idx < interface->num_q_vectors; q_idx++) {
		q_vector = interface->q_vector[q_idx];
		napi_enable(&q_vector->napi);
	}
}

static irqreturn_t fm10k_msix_clean_rings(int __always_unused irq, void *data)
{
	struct fm10k_q_vector *q_vector = data;

	if (q_vector->rx.count || q_vector->tx.count)
		napi_schedule_irqoff(&q_vector->napi);

	return IRQ_HANDLED;
}

static irqreturn_t fm10k_msix_mbx_vf(int __always_unused irq, void *data)
{
	struct fm10k_intfc *interface = data;
	struct fm10k_hw *hw = &interface->hw;
	struct fm10k_mbx_info *mbx = &hw->mbx;

	/* re-enable mailbox interrupt and indicate 20us delay */
	fm10k_write_reg(hw, FM10K_VFITR(FM10K_MBX_VECTOR),
			(FM10K_MBX_INT_DELAY >> hw->mac.itr_scale) |
			FM10K_ITR_ENABLE);

	/* service upstream mailbox */
	if (fm10k_mbx_trylock(interface)) {
		mbx->ops.process(hw, mbx);
		fm10k_mbx_unlock(interface);
	}

	hw->mac.get_host_state = true;
	fm10k_service_event_schedule(interface);

	return IRQ_HANDLED;
}

#ifdef CONFIG_NET_POLL_CONTROLLER
/**
 *  fm10k_netpoll - A Polling 'interrupt' handler
 *  @netdev: network interface device structure
 *
 *  This is used by netconsole to send skbs without having to re-enable
 *  interrupts. It's not called while the normal interrupt routine is executing.
 **/
void fm10k_netpoll(struct net_device *netdev)
{
	struct fm10k_intfc *interface = netdev_priv(netdev);
	int i;

	/* if interface is down do nothing */
	if (test_bit(__FM10K_DOWN, interface->state))
		return;

	for (i = 0; i < interface->num_q_vectors; i++)
		fm10k_msix_clean_rings(0, interface->q_vector[i]);
}

#endif
#define FM10K_ERR_MSG(type) case (type): error = #type; break
static void fm10k_handle_fault(struct fm10k_intfc *interface, int type,
			       struct fm10k_fault *fault)
{
	struct pci_dev *pdev = interface->pdev;
	struct fm10k_hw *hw = &interface->hw;
	struct fm10k_iov_data *iov_data = interface->iov_data;
	char *error;

	switch (type) {
	case FM10K_PCA_FAULT:
		switch (fault->type) {
		default:
			error = "Unknown PCA error";
			break;
		FM10K_ERR_MSG(PCA_NO_FAULT);
		FM10K_ERR_MSG(PCA_UNMAPPED_ADDR);
		FM10K_ERR_MSG(PCA_BAD_QACCESS_PF);
		FM10K_ERR_MSG(PCA_BAD_QACCESS_VF);
		FM10K_ERR_MSG(PCA_MALICIOUS_REQ);
		FM10K_ERR_MSG(PCA_POISONED_TLP);
		FM10K_ERR_MSG(PCA_TLP_ABORT);
		}
		break;
	case FM10K_THI_FAULT:
		switch (fault->type) {
		default:
			error = "Unknown THI error";
			break;
		FM10K_ERR_MSG(THI_NO_FAULT);
		FM10K_ERR_MSG(THI_MAL_DIS_Q_FAULT);
		}
		break;
	case FM10K_FUM_FAULT:
		switch (fault->type) {
		default:
			error = "Unknown FUM error";
			break;
		FM10K_ERR_MSG(FUM_NO_FAULT);
		FM10K_ERR_MSG(FUM_UNMAPPED_ADDR);
		FM10K_ERR_MSG(FUM_BAD_VF_QACCESS);
		FM10K_ERR_MSG(FUM_ADD_DECODE_ERR);
		FM10K_ERR_MSG(FUM_RO_ERROR);
		FM10K_ERR_MSG(FUM_QPRC_CRC_ERROR);
		FM10K_ERR_MSG(FUM_CSR_TIMEOUT);
		FM10K_ERR_MSG(FUM_INVALID_TYPE);
		FM10K_ERR_MSG(FUM_INVALID_LENGTH);
		FM10K_ERR_MSG(FUM_INVALID_BE);
		FM10K_ERR_MSG(FUM_INVALID_ALIGN);
		}
		break;
	default:
		error = "Undocumented fault";
		break;
	}

	dev_warn(&pdev->dev,
		 "%s Address: 0x%llx SpecInfo: 0x%x Func: %02x.%0x\n",
		 error, fault->address, fault->specinfo,
		 PCI_SLOT(fault->func), PCI_FUNC(fault->func));

	/* For VF faults, clear out the respective LPORT, reset the queue
	 * resources, and then reconnect to the mailbox. This allows the
	 * VF in question to resume behavior. For transient faults that are
	 * the result of non-malicious behavior this will log the fault and
	 * allow the VF to resume functionality. Obviously for malicious VFs
	 * they will be able to attempt malicious behavior again. In this
	 * case, the system administrator will need to step in and manually
	 * remove or disable the VF in question.
	 */
	if (fault->func && iov_data) {
		int vf = fault->func - 1;
		struct fm10k_vf_info *vf_info = &iov_data->vf_info[vf];

		hw->iov.ops.reset_lport(hw, vf_info);
		hw->iov.ops.reset_resources(hw, vf_info);

		/* reset_lport disables the VF, so re-enable it */
		hw->iov.ops.set_lport(hw, vf_info, vf,
				      FM10K_VF_FLAG_MULTI_CAPABLE);

		/* reset_resources will disconnect from the mbx  */
		vf_info->mbx.ops.connect(hw, &vf_info->mbx);
	}
}

static void fm10k_report_fault(struct fm10k_intfc *interface, u32 eicr)
{
	struct fm10k_hw *hw = &interface->hw;
	struct fm10k_fault fault = { 0 };
	int type, err;

	for (eicr &= FM10K_EICR_FAULT_MASK, type = FM10K_PCA_FAULT;
	     eicr;
	     eicr >>= 1, type += FM10K_FAULT_SIZE) {
		/* only check if there is an error reported */
		if (!(eicr & 0x1))
			continue;

		/* retrieve fault info */
		err = hw->mac.ops.get_fault(hw, type, &fault);
		if (err) {
			dev_err(&interface->pdev->dev,
				"error reading fault\n");
			continue;
		}

		fm10k_handle_fault(interface, type, &fault);
	}
}

static void fm10k_reset_drop_on_empty(struct fm10k_intfc *interface, u32 eicr)
{
	struct fm10k_hw *hw = &interface->hw;
	const u32 rxdctl = FM10K_RXDCTL_WRITE_BACK_MIN_DELAY;
	u32 maxholdq;
	int q;

	if (!(eicr & FM10K_EICR_MAXHOLDTIME))
		return;

	maxholdq = fm10k_read_reg(hw, FM10K_MAXHOLDQ(7));
	if (maxholdq)
		fm10k_write_reg(hw, FM10K_MAXHOLDQ(7), maxholdq);
	for (q = 255;;) {
		if (maxholdq & BIT(31)) {
			if (q < FM10K_MAX_QUEUES_PF) {
				interface->rx_overrun_pf++;
				fm10k_write_reg(hw, FM10K_RXDCTL(q), rxdctl);
			} else {
				interface->rx_overrun_vf++;
			}
		}

		maxholdq *= 2;
		if (!maxholdq)
			q &= ~(32 - 1);

		if (!q)
			break;

		if (q-- % 32)
			continue;

		maxholdq = fm10k_read_reg(hw, FM10K_MAXHOLDQ(q / 32));
		if (maxholdq)
			fm10k_write_reg(hw, FM10K_MAXHOLDQ(q / 32), maxholdq);
	}
}

static irqreturn_t fm10k_msix_mbx_pf(int __always_unused irq, void *data)
{
	struct fm10k_intfc *interface = data;
	struct fm10k_hw *hw = &interface->hw;
	struct fm10k_mbx_info *mbx = &hw->mbx;
	u32 eicr;
	s32 err = 0;

	/* unmask any set bits related to this interrupt */
	eicr = fm10k_read_reg(hw, FM10K_EICR);
	fm10k_write_reg(hw, FM10K_EICR, eicr & (FM10K_EICR_MAILBOX |
						FM10K_EICR_SWITCHREADY |
						FM10K_EICR_SWITCHNOTREADY));

	/* report any faults found to the message log */
	fm10k_report_fault(interface, eicr);

	/* reset any queues disabled due to receiver overrun */
	fm10k_reset_drop_on_empty(interface, eicr);

	/* service mailboxes */
	if (fm10k_mbx_trylock(interface)) {
		err = mbx->ops.process(hw, mbx);
		/* handle VFLRE events */
		fm10k_iov_event(interface);
		fm10k_mbx_unlock(interface);
	}

	if (err == FM10K_ERR_RESET_REQUESTED)
		set_bit(FM10K_FLAG_RESET_REQUESTED, interface->flags);

	/* if switch toggled state we should reset GLORTs */
	if (eicr & FM10K_EICR_SWITCHNOTREADY) {
		/* force link down for at least 4 seconds */
		interface->link_down_event = jiffies + (4 * HZ);
		set_bit(__FM10K_LINK_DOWN, interface->state);

		/* reset dglort_map back to no config */
		hw->mac.dglort_map = FM10K_DGLORTMAP_NONE;
	}

	/* we should validate host state after interrupt event */
	hw->mac.get_host_state = true;

	/* validate host state, and handle VF mailboxes in the service task */
	fm10k_service_event_schedule(interface);

	/* re-enable mailbox interrupt and indicate 20us delay */
	fm10k_write_reg(hw, FM10K_ITR(FM10K_MBX_VECTOR),
			(FM10K_MBX_INT_DELAY >> hw->mac.itr_scale) |
			FM10K_ITR_ENABLE);

	return IRQ_HANDLED;
}

void fm10k_mbx_free_irq(struct fm10k_intfc *interface)
{
	struct fm10k_hw *hw = &interface->hw;
	struct msix_entry *entry;
	int itr_reg;

	/* no mailbox IRQ to free if MSI-X is not enabled */
	if (!interface->msix_entries)
		return;

	entry = &interface->msix_entries[FM10K_MBX_VECTOR];

	/* disconnect the mailbox */
	hw->mbx.ops.disconnect(hw, &hw->mbx);

	/* disable Mailbox cause */
	if (hw->mac.type == fm10k_mac_pf) {
		fm10k_write_reg(hw, FM10K_EIMR,
				FM10K_EIMR_DISABLE(PCA_FAULT) |
				FM10K_EIMR_DISABLE(FUM_FAULT) |
				FM10K_EIMR_DISABLE(MAILBOX) |
				FM10K_EIMR_DISABLE(SWITCHREADY) |
				FM10K_EIMR_DISABLE(SWITCHNOTREADY) |
				FM10K_EIMR_DISABLE(SRAMERROR) |
				FM10K_EIMR_DISABLE(VFLR) |
				FM10K_EIMR_DISABLE(MAXHOLDTIME));
		itr_reg = FM10K_ITR(FM10K_MBX_VECTOR);
	} else {
		itr_reg = FM10K_VFITR(FM10K_MBX_VECTOR);
	}

	fm10k_write_reg(hw, itr_reg, FM10K_ITR_MASK_SET);

	free_irq(entry->vector, interface);
}

static s32 fm10k_mbx_mac_addr(struct fm10k_hw *hw, u32 **results,
			      struct fm10k_mbx_info *mbx)
{
	bool vlan_override = hw->mac.vlan_override;
	u16 default_vid = hw->mac.default_vid;
	struct fm10k_intfc *interface;
	s32 err;

	err = fm10k_msg_mac_vlan_vf(hw, results, mbx);
	if (err)
		return err;

	interface = container_of(hw, struct fm10k_intfc, hw);

	/* MAC was changed so we need reset */
	if (is_valid_ether_addr(hw->mac.perm_addr) &&
	    !ether_addr_equal(hw->mac.perm_addr, hw->mac.addr))
		set_bit(FM10K_FLAG_RESET_REQUESTED, interface->flags);

	/* VLAN override was changed, or default VLAN changed */
	if ((vlan_override != hw->mac.vlan_override) ||
	    (default_vid != hw->mac.default_vid))
		set_bit(FM10K_FLAG_RESET_REQUESTED, interface->flags);

	return 0;
}

/* generic error handler for mailbox issues */
static s32 fm10k_mbx_error(struct fm10k_hw *hw, u32 **results,
			   struct fm10k_mbx_info __always_unused *mbx)
{
	struct fm10k_intfc *interface;
	struct pci_dev *pdev;

	interface = container_of(hw, struct fm10k_intfc, hw);
	pdev = interface->pdev;

	dev_err(&pdev->dev, "Unknown message ID %u\n",
		**results & FM10K_TLV_ID_MASK);

	return 0;
}

static const struct fm10k_msg_data vf_mbx_data[] = {
	FM10K_TLV_MSG_TEST_HANDLER(fm10k_tlv_msg_test),
	FM10K_VF_MSG_MAC_VLAN_HANDLER(fm10k_mbx_mac_addr),
	FM10K_VF_MSG_LPORT_STATE_HANDLER(fm10k_msg_lport_state_vf),
	FM10K_TLV_MSG_ERROR_HANDLER(fm10k_mbx_error),
};

static int fm10k_mbx_request_irq_vf(struct fm10k_intfc *interface)
{
	struct msix_entry *entry = &interface->msix_entries[FM10K_MBX_VECTOR];
	struct net_device *dev = interface->netdev;
	struct fm10k_hw *hw = &interface->hw;
	int err;

	/* Use timer0 for interrupt moderation on the mailbox */
	u32 itr = entry->entry | FM10K_INT_MAP_TIMER0;

	/* register mailbox handlers */
	err = hw->mbx.ops.register_handlers(&hw->mbx, vf_mbx_data);
	if (err)
		return err;

	/* request the IRQ */
	err = request_irq(entry->vector, fm10k_msix_mbx_vf, 0,
			  dev->name, interface);
	if (err) {
		netif_err(interface, probe, dev,
			  "request_irq for msix_mbx failed: %d\n", err);
		return err;
	}

	/* map all of the interrupt sources */
	fm10k_write_reg(hw, FM10K_VFINT_MAP, itr);

	/* enable interrupt */
	fm10k_write_reg(hw, FM10K_VFITR(entry->entry), FM10K_ITR_ENABLE);

	return 0;
}

static s32 fm10k_lport_map(struct fm10k_hw *hw, u32 **results,
			   struct fm10k_mbx_info *mbx)
{
	struct fm10k_intfc *interface;
	u32 dglort_map = hw->mac.dglort_map;
	s32 err;

	interface = container_of(hw, struct fm10k_intfc, hw);

	err = fm10k_msg_err_pf(hw, results, mbx);
	if (!err && hw->swapi.status) {
		/* force link down for a reasonable delay */
		interface->link_down_event = jiffies + (2 * HZ);
		set_bit(__FM10K_LINK_DOWN, interface->state);

		/* reset dglort_map back to no config */
		hw->mac.dglort_map = FM10K_DGLORTMAP_NONE;

		fm10k_service_event_schedule(interface);

		/* prevent overloading kernel message buffer */
		if (interface->lport_map_failed)
			return 0;

		interface->lport_map_failed = true;

		if (hw->swapi.status == FM10K_MSG_ERR_PEP_NOT_SCHEDULED)
			dev_warn(&interface->pdev->dev,
				 "cannot obtain link because the host interface is configured for a PCIe host interface bandwidth of zero\n");
		dev_warn(&interface->pdev->dev,
			 "request logical port map failed: %d\n",
			 hw->swapi.status);

		return 0;
	}

	err = fm10k_msg_lport_map_pf(hw, results, mbx);
	if (err)
		return err;

	interface->lport_map_failed = false;

	/* we need to reset if port count was just updated */
	if (dglort_map != hw->mac.dglort_map)
		set_bit(FM10K_FLAG_RESET_REQUESTED, interface->flags);

	return 0;
}

static s32 fm10k_update_pvid(struct fm10k_hw *hw, u32 **results,
			     struct fm10k_mbx_info __always_unused *mbx)
{
	struct fm10k_intfc *interface;
	u16 glort, pvid;
	u32 pvid_update;
	s32 err;

	err = fm10k_tlv_attr_get_u32(results[FM10K_PF_ATTR_ID_UPDATE_PVID],
				     &pvid_update);
	if (err)
		return err;

	/* extract values from the pvid update */
	glort = FM10K_MSG_HDR_FIELD_GET(pvid_update, UPDATE_PVID_GLORT);
	pvid = FM10K_MSG_HDR_FIELD_GET(pvid_update, UPDATE_PVID_PVID);

	/* if glort is not valid return error */
	if (!fm10k_glort_valid_pf(hw, glort))
		return FM10K_ERR_PARAM;

	/* verify VLAN ID is valid */
	if (pvid >= FM10K_VLAN_TABLE_VID_MAX)
		return FM10K_ERR_PARAM;

	interface = container_of(hw, struct fm10k_intfc, hw);

	/* check to see if this belongs to one of the VFs */
	err = fm10k_iov_update_pvid(interface, glort, pvid);
	if (!err)
		return 0;

	/* we need to reset if default VLAN was just updated */
	if (pvid != hw->mac.default_vid)
		set_bit(FM10K_FLAG_RESET_REQUESTED, interface->flags);

	hw->mac.default_vid = pvid;

	return 0;
}

static const struct fm10k_msg_data pf_mbx_data[] = {
	FM10K_PF_MSG_ERR_HANDLER(XCAST_MODES, fm10k_msg_err_pf),
	FM10K_PF_MSG_ERR_HANDLER(UPDATE_MAC_FWD_RULE, fm10k_msg_err_pf),
	FM10K_PF_MSG_LPORT_MAP_HANDLER(fm10k_lport_map),
	FM10K_PF_MSG_ERR_HANDLER(LPORT_CREATE, fm10k_msg_err_pf),
	FM10K_PF_MSG_ERR_HANDLER(LPORT_DELETE, fm10k_msg_err_pf),
	FM10K_PF_MSG_UPDATE_PVID_HANDLER(fm10k_update_pvid),
	FM10K_TLV_MSG_ERROR_HANDLER(fm10k_mbx_error),
};

static int fm10k_mbx_request_irq_pf(struct fm10k_intfc *interface)
{
	struct msix_entry *entry = &interface->msix_entries[FM10K_MBX_VECTOR];
	struct net_device *dev = interface->netdev;
	struct fm10k_hw *hw = &interface->hw;
	int err;

	/* Use timer0 for interrupt moderation on the mailbox */
	u32 mbx_itr = entry->entry | FM10K_INT_MAP_TIMER0;
	u32 other_itr = entry->entry | FM10K_INT_MAP_IMMEDIATE;

	/* register mailbox handlers */
	err = hw->mbx.ops.register_handlers(&hw->mbx, pf_mbx_data);
	if (err)
		return err;

	/* request the IRQ */
	err = request_irq(entry->vector, fm10k_msix_mbx_pf, 0,
			  dev->name, interface);
	if (err) {
		netif_err(interface, probe, dev,
			  "request_irq for msix_mbx failed: %d\n", err);
		return err;
	}

	/* Enable interrupts w/ no moderation for "other" interrupts */
	fm10k_write_reg(hw, FM10K_INT_MAP(fm10k_int_pcie_fault), other_itr);
	fm10k_write_reg(hw, FM10K_INT_MAP(fm10k_int_switch_up_down), other_itr);
	fm10k_write_reg(hw, FM10K_INT_MAP(fm10k_int_sram), other_itr);
	fm10k_write_reg(hw, FM10K_INT_MAP(fm10k_int_max_hold_time), other_itr);
	fm10k_write_reg(hw, FM10K_INT_MAP(fm10k_int_vflr), other_itr);

	/* Enable interrupts w/ moderation for mailbox */
	fm10k_write_reg(hw, FM10K_INT_MAP(fm10k_int_mailbox), mbx_itr);

	/* Enable individual interrupt causes */
	fm10k_write_reg(hw, FM10K_EIMR, FM10K_EIMR_ENABLE(PCA_FAULT) |
					FM10K_EIMR_ENABLE(FUM_FAULT) |
					FM10K_EIMR_ENABLE(MAILBOX) |
					FM10K_EIMR_ENABLE(SWITCHREADY) |
					FM10K_EIMR_ENABLE(SWITCHNOTREADY) |
					FM10K_EIMR_ENABLE(SRAMERROR) |
					FM10K_EIMR_ENABLE(VFLR) |
					FM10K_EIMR_ENABLE(MAXHOLDTIME));

	/* enable interrupt */
	fm10k_write_reg(hw, FM10K_ITR(entry->entry), FM10K_ITR_ENABLE);

	return 0;
}

int fm10k_mbx_request_irq(struct fm10k_intfc *interface)
{
	struct fm10k_hw *hw = &interface->hw;
	int err;

	/* enable Mailbox cause */
	if (hw->mac.type == fm10k_mac_pf)
		err = fm10k_mbx_request_irq_pf(interface);
	else
		err = fm10k_mbx_request_irq_vf(interface);
	if (err)
		return err;

	/* connect mailbox */
	err = hw->mbx.ops.connect(hw, &hw->mbx);

	/* if the mailbox failed to connect, then free IRQ */
	if (err)
		fm10k_mbx_free_irq(interface);

	return err;
}

/**
 * fm10k_qv_free_irq - release interrupts associated with queue vectors
 * @interface: board private structure
 *
 * Release all interrupts associated with this interface
 **/
void fm10k_qv_free_irq(struct fm10k_intfc *interface)
{
	int vector = interface->num_q_vectors;
	struct fm10k_hw *hw = &interface->hw;
	struct msix_entry *entry;

	entry = &interface->msix_entries[NON_Q_VECTORS(hw) + vector];

	while (vector) {
		struct fm10k_q_vector *q_vector;

		vector--;
		entry--;
		q_vector = interface->q_vector[vector];

		if (!q_vector->tx.count && !q_vector->rx.count)
			continue;

		/* clear the affinity_mask in the IRQ descriptor */
		irq_set_affinity_hint(entry->vector, NULL);

		/* disable interrupts */
		writel(FM10K_ITR_MASK_SET, q_vector->itr);

		free_irq(entry->vector, q_vector);
	}
}

/**
 * fm10k_qv_request_irq - initialize interrupts for queue vectors
 * @interface: board private structure
 *
 * Attempts to configure interrupts using the best available
 * capabilities of the hardware and kernel.
 **/
int fm10k_qv_request_irq(struct fm10k_intfc *interface)
{
	struct net_device *dev = interface->netdev;
	struct fm10k_hw *hw = &interface->hw;
	struct msix_entry *entry;
	unsigned int ri = 0, ti = 0;
	int vector, err;

	entry = &interface->msix_entries[NON_Q_VECTORS(hw)];

	for (vector = 0; vector < interface->num_q_vectors; vector++) {
		struct fm10k_q_vector *q_vector = interface->q_vector[vector];

		/* name the vector */
		if (q_vector->tx.count && q_vector->rx.count) {
			snprintf(q_vector->name, sizeof(q_vector->name),
				 "%s-TxRx-%u", dev->name, ri++);
			ti++;
		} else if (q_vector->rx.count) {
			snprintf(q_vector->name, sizeof(q_vector->name),
				 "%s-rx-%u", dev->name, ri++);
		} else if (q_vector->tx.count) {
			snprintf(q_vector->name, sizeof(q_vector->name),
				 "%s-tx-%u", dev->name, ti++);
		} else {
			/* skip this unused q_vector */
			continue;
		}

		/* Assign ITR register to q_vector */
		q_vector->itr = (hw->mac.type == fm10k_mac_pf) ?
				&interface->uc_addr[FM10K_ITR(entry->entry)] :
				&interface->uc_addr[FM10K_VFITR(entry->entry)];

		/* request the IRQ */
		err = request_irq(entry->vector, &fm10k_msix_clean_rings, 0,
				  q_vector->name, q_vector);
		if (err) {
			netif_err(interface, probe, dev,
				  "request_irq failed for MSIX interrupt Error: %d\n",
				  err);
			goto err_out;
		}

		/* assign the mask for this irq */
		irq_set_affinity_hint(entry->vector, &q_vector->affinity_mask);

		/* Enable q_vector */
		writel(FM10K_ITR_ENABLE, q_vector->itr);

		entry++;
	}

	return 0;

err_out:
	/* wind through the ring freeing all entries and vectors */
	while (vector) {
		struct fm10k_q_vector *q_vector;

		entry--;
		vector--;
		q_vector = interface->q_vector[vector];

		if (!q_vector->tx.count && !q_vector->rx.count)
			continue;

		/* clear the affinity_mask in the IRQ descriptor */
		irq_set_affinity_hint(entry->vector, NULL);

		/* disable interrupts */
		writel(FM10K_ITR_MASK_SET, q_vector->itr);

		free_irq(entry->vector, q_vector);
	}

	return err;
}

void fm10k_up(struct fm10k_intfc *interface)
{
	struct fm10k_hw *hw = &interface->hw;

	/* Enable Tx/Rx DMA */
	hw->mac.ops.start_hw(hw);

	/* configure Tx descriptor rings */
	fm10k_configure_tx(interface);

	/* configure Rx descriptor rings */
	fm10k_configure_rx(interface);

	/* configure interrupts */
	hw->mac.ops.update_int_moderator(hw);

	/* enable statistics capture again */
	clear_bit(__FM10K_UPDATING_STATS, interface->state);

	/* clear down bit to indicate we are ready to go */
	clear_bit(__FM10K_DOWN, interface->state);

	/* enable polling cleanups */
	fm10k_napi_enable_all(interface);

	/* re-establish Rx filters */
	fm10k_restore_rx_state(interface);

	/* enable transmits */
	netif_tx_start_all_queues(interface->netdev);

	/* kick off the service timer now */
	hw->mac.get_host_state = true;
	mod_timer(&interface->service_timer, jiffies);
}

static void fm10k_napi_disable_all(struct fm10k_intfc *interface)
{
	struct fm10k_q_vector *q_vector;
	int q_idx;

	for (q_idx = 0; q_idx < interface->num_q_vectors; q_idx++) {
		q_vector = interface->q_vector[q_idx];
		napi_disable(&q_vector->napi);
	}
}

void fm10k_down(struct fm10k_intfc *interface)
{
	struct net_device *netdev = interface->netdev;
	struct fm10k_hw *hw = &interface->hw;
	int err, i = 0, count = 0;

	/* signal that we are down to the interrupt handler and service task */
	if (test_and_set_bit(__FM10K_DOWN, interface->state))
		return;

	/* call carrier off first to avoid false dev_watchdog timeouts */
	netif_carrier_off(netdev);

	/* disable transmits */
	netif_tx_stop_all_queues(netdev);
	netif_tx_disable(netdev);

	/* reset Rx filters */
	fm10k_reset_rx_state(interface);

	/* disable polling routines */
	fm10k_napi_disable_all(interface);

	/* capture stats one last time before stopping interface */
	fm10k_update_stats(interface);

	/* prevent updating statistics while we're down */
	while (test_and_set_bit(__FM10K_UPDATING_STATS, interface->state))
		usleep_range(1000, 2000);

	/* skip waiting for TX DMA if we lost PCIe link */
	if (FM10K_REMOVED(hw->hw_addr))
		goto skip_tx_dma_drain;

	/* In some rare circumstances it can take a while for Tx queues to
	 * quiesce and be fully disabled. Attempt to .stop_hw() first, and
	 * then if we get ERR_REQUESTS_PENDING, go ahead and wait in a loop
	 * until the Tx queues have emptied, or until a number of retries. If
	 * we fail to clear within the retry loop, we will issue a warning
	 * indicating that Tx DMA is probably hung. Note this means we call
	 * .stop_hw() twice but this shouldn't cause any problems.
	 */
	err = hw->mac.ops.stop_hw(hw);
	if (err != FM10K_ERR_REQUESTS_PENDING)
		goto skip_tx_dma_drain;

#define TX_DMA_DRAIN_RETRIES 25
	for (count = 0; count < TX_DMA_DRAIN_RETRIES; count++) {
		usleep_range(10000, 20000);

		/* start checking at the last ring to have pending Tx */
		for (; i < interface->num_tx_queues; i++)
			if (fm10k_get_tx_pending(interface->tx_ring[i], false))
				break;

		/* if all the queues are drained, we can break now */
		if (i == interface->num_tx_queues)
			break;
	}

	if (count >= TX_DMA_DRAIN_RETRIES)
		dev_err(&interface->pdev->dev,
			"Tx queues failed to drain after %d tries. Tx DMA is probably hung.\n",
			count);
skip_tx_dma_drain:
	/* Disable DMA engine for Tx/Rx */
	err = hw->mac.ops.stop_hw(hw);
	if (err == FM10K_ERR_REQUESTS_PENDING)
		dev_err(&interface->pdev->dev,
			"due to pending requests hw was not shut down gracefully\n");
	else if (err)
		dev_err(&interface->pdev->dev, "stop_hw failed: %d\n", err);

	/* free any buffers still on the rings */
	fm10k_clean_all_tx_rings(interface);
	fm10k_clean_all_rx_rings(interface);
}

/**
 * fm10k_sw_init - Initialize general software structures
 * @interface: host interface private structure to initialize
 *
 * fm10k_sw_init initializes the interface private data structure.
 * Fields are initialized based on PCI device information and
 * OS network device settings (MTU size).
 **/
static int fm10k_sw_init(struct fm10k_intfc *interface,
			 const struct pci_device_id *ent)
{
	const struct fm10k_info *fi = fm10k_info_tbl[ent->driver_data];
	struct fm10k_hw *hw = &interface->hw;
	struct pci_dev *pdev = interface->pdev;
	struct net_device *netdev = interface->netdev;
	u32 rss_key[FM10K_RSSRK_SIZE];
	unsigned int rss;
	int err;

	/* initialize back pointer */
	hw->back = interface;
	hw->hw_addr = interface->uc_addr;

	/* PCI config space info */
	hw->vendor_id = pdev->vendor;
	hw->device_id = pdev->device;
	hw->revision_id = pdev->revision;
	hw->subsystem_vendor_id = pdev->subsystem_vendor;
	hw->subsystem_device_id = pdev->subsystem_device;

	/* Setup hw api */
	memcpy(&hw->mac.ops, fi->mac_ops, sizeof(hw->mac.ops));
	hw->mac.type = fi->mac;

	/* Setup IOV handlers */
	if (fi->iov_ops)
		memcpy(&hw->iov.ops, fi->iov_ops, sizeof(hw->iov.ops));

	/* Set common capability flags and settings */
	rss = min_t(int, FM10K_MAX_RSS_INDICES, num_online_cpus());
	interface->ring_feature[RING_F_RSS].limit = rss;
	fi->get_invariants(hw);

	/* pick up the PCIe bus settings for reporting later */
	if (hw->mac.ops.get_bus_info)
		hw->mac.ops.get_bus_info(hw);

	/* limit the usable DMA range */
	if (hw->mac.ops.set_dma_mask)
		hw->mac.ops.set_dma_mask(hw, dma_get_mask(&pdev->dev));

	/* update netdev with DMA restrictions */
	if (dma_get_mask(&pdev->dev) > DMA_BIT_MASK(32)) {
		netdev->features |= NETIF_F_HIGHDMA;
		netdev->vlan_features |= NETIF_F_HIGHDMA;
	}

	/* reset and initialize the hardware so it is in a known state */
	err = hw->mac.ops.reset_hw(hw);
	if (err) {
		dev_err(&pdev->dev, "reset_hw failed: %d\n", err);
		return err;
	}

	err = hw->mac.ops.init_hw(hw);
	if (err) {
		dev_err(&pdev->dev, "init_hw failed: %d\n", err);
		return err;
	}

	/* initialize hardware statistics */
	hw->mac.ops.update_hw_stats(hw, &interface->stats);

	/* Set upper limit on IOV VFs that can be allocated */
	pci_sriov_set_totalvfs(pdev, hw->iov.total_vfs);

	/* Start with random Ethernet address */
	eth_random_addr(hw->mac.addr);

	/* Initialize MAC address from hardware */
	err = hw->mac.ops.read_mac_addr(hw);
	if (err) {
		dev_warn(&pdev->dev,
			 "Failed to obtain MAC address defaulting to random\n");
		/* tag address assignment as random */
		netdev->addr_assign_type |= NET_ADDR_RANDOM;
	}

	ether_addr_copy(netdev->dev_addr, hw->mac.addr);
	ether_addr_copy(netdev->perm_addr, hw->mac.addr);

	if (!is_valid_ether_addr(netdev->perm_addr)) {
		dev_err(&pdev->dev, "Invalid MAC Address\n");
		return -EIO;
	}

	/* initialize DCBNL interface */
	fm10k_dcbnl_set_ops(netdev);

	/* set default ring sizes */
	interface->tx_ring_count = FM10K_DEFAULT_TXD;
	interface->rx_ring_count = FM10K_DEFAULT_RXD;

	/* set default interrupt moderation */
	interface->tx_itr = FM10K_TX_ITR_DEFAULT;
	interface->rx_itr = FM10K_ITR_ADAPTIVE | FM10K_RX_ITR_DEFAULT;

	/* initialize udp port lists */
	INIT_LIST_HEAD(&interface->vxlan_port);
	INIT_LIST_HEAD(&interface->geneve_port);

	/* Initialize the MAC/VLAN queue */
	INIT_LIST_HEAD(&interface->macvlan_requests);

	netdev_rss_key_fill(rss_key, sizeof(rss_key));
	memcpy(interface->rssrk, rss_key, sizeof(rss_key));

	/* Initialize the mailbox lock */
	spin_lock_init(&interface->mbx_lock);
	spin_lock_init(&interface->macvlan_lock);

	/* Start off interface as being down */
	set_bit(__FM10K_DOWN, interface->state);
	set_bit(__FM10K_UPDATING_STATS, interface->state);

	return 0;
}

static void fm10k_slot_warn(struct fm10k_intfc *interface)
{
	enum pcie_link_width width = PCIE_LNK_WIDTH_UNKNOWN;
	enum pci_bus_speed speed = PCI_SPEED_UNKNOWN;
	struct fm10k_hw *hw = &interface->hw;
	int max_gts = 0, expected_gts = 0;

	if (pcie_get_minimum_link(interface->pdev, &speed, &width) ||
	    speed == PCI_SPEED_UNKNOWN || width == PCIE_LNK_WIDTH_UNKNOWN) {
		dev_warn(&interface->pdev->dev,
			 "Unable to determine PCI Express bandwidth.\n");
		return;
	}

	switch (speed) {
	case PCIE_SPEED_2_5GT:
		/* 8b/10b encoding reduces max throughput by 20% */
		max_gts = 2 * width;
		break;
	case PCIE_SPEED_5_0GT:
		/* 8b/10b encoding reduces max throughput by 20% */
		max_gts = 4 * width;
		break;
	case PCIE_SPEED_8_0GT:
		/* 128b/130b encoding has less than 2% impact on throughput */
		max_gts = 8 * width;
		break;
	default:
		dev_warn(&interface->pdev->dev,
			 "Unable to determine PCI Express bandwidth.\n");
		return;
	}

	dev_info(&interface->pdev->dev,
		 "PCI Express bandwidth of %dGT/s available\n",
		 max_gts);
	dev_info(&interface->pdev->dev,
		 "(Speed:%s, Width: x%d, Encoding Loss:%s, Payload:%s)\n",
		 (speed == PCIE_SPEED_8_0GT ? "8.0GT/s" :
		  speed == PCIE_SPEED_5_0GT ? "5.0GT/s" :
		  speed == PCIE_SPEED_2_5GT ? "2.5GT/s" :
		  "Unknown"),
		 hw->bus.width,
		 (speed == PCIE_SPEED_2_5GT ? "20%" :
		  speed == PCIE_SPEED_5_0GT ? "20%" :
		  speed == PCIE_SPEED_8_0GT ? "<2%" :
		  "Unknown"),
		 (hw->bus.payload == fm10k_bus_payload_128 ? "128B" :
		  hw->bus.payload == fm10k_bus_payload_256 ? "256B" :
		  hw->bus.payload == fm10k_bus_payload_512 ? "512B" :
		  "Unknown"));

	switch (hw->bus_caps.speed) {
	case fm10k_bus_speed_2500:
		/* 8b/10b encoding reduces max throughput by 20% */
		expected_gts = 2 * hw->bus_caps.width;
		break;
	case fm10k_bus_speed_5000:
		/* 8b/10b encoding reduces max throughput by 20% */
		expected_gts = 4 * hw->bus_caps.width;
		break;
	case fm10k_bus_speed_8000:
		/* 128b/130b encoding has less than 2% impact on throughput */
		expected_gts = 8 * hw->bus_caps.width;
		break;
	default:
		dev_warn(&interface->pdev->dev,
			 "Unable to determine expected PCI Express bandwidth.\n");
		return;
	}

	if (max_gts >= expected_gts)
		return;

	dev_warn(&interface->pdev->dev,
		 "This device requires %dGT/s of bandwidth for optimal performance.\n",
		 expected_gts);
	dev_warn(&interface->pdev->dev,
		 "A %sslot with x%d lanes is suggested.\n",
		 (hw->bus_caps.speed == fm10k_bus_speed_2500 ? "2.5GT/s " :
		  hw->bus_caps.speed == fm10k_bus_speed_5000 ? "5.0GT/s " :
		  hw->bus_caps.speed == fm10k_bus_speed_8000 ? "8.0GT/s " : ""),
		 hw->bus_caps.width);
}

/**
 * fm10k_probe - Device Initialization Routine
 * @pdev: PCI device information struct
 * @ent: entry in fm10k_pci_tbl
 *
 * Returns 0 on success, negative on failure
 *
 * fm10k_probe initializes an interface identified by a pci_dev structure.
 * The OS initialization, configuring of the interface private structure,
 * and a hardware reset occur.
 **/
static int fm10k_probe(struct pci_dev *pdev, const struct pci_device_id *ent)
{
	struct net_device *netdev;
	struct fm10k_intfc *interface;
	int err;

	if (pdev->error_state != pci_channel_io_normal) {
		dev_err(&pdev->dev,
			"PCI device still in an error state. Unable to load...\n");
		return -EIO;
	}

	err = pci_enable_device_mem(pdev);
	if (err) {
		dev_err(&pdev->dev,
			"PCI enable device failed: %d\n", err);
		return err;
	}

	err = dma_set_mask_and_coherent(&pdev->dev, DMA_BIT_MASK(48));
	if (err)
		err = dma_set_mask_and_coherent(&pdev->dev, DMA_BIT_MASK(32));
	if (err) {
		dev_err(&pdev->dev,
			"DMA configuration failed: %d\n", err);
		goto err_dma;
	}

	err = pci_request_mem_regions(pdev, fm10k_driver_name);
	if (err) {
		dev_err(&pdev->dev,
			"pci_request_selected_regions failed: %d\n", err);
		goto err_pci_reg;
	}

	pci_enable_pcie_error_reporting(pdev);

	pci_set_master(pdev);
	pci_save_state(pdev);

	netdev = fm10k_alloc_netdev(fm10k_info_tbl[ent->driver_data]);
	if (!netdev) {
		err = -ENOMEM;
		goto err_alloc_netdev;
	}

	SET_NETDEV_DEV(netdev, &pdev->dev);

	interface = netdev_priv(netdev);
	pci_set_drvdata(pdev, interface);

	interface->netdev = netdev;
	interface->pdev = pdev;

	interface->uc_addr = ioremap(pci_resource_start(pdev, 0),
				     FM10K_UC_ADDR_SIZE);
	if (!interface->uc_addr) {
		err = -EIO;
		goto err_ioremap;
	}

	err = fm10k_sw_init(interface, ent);
	if (err)
		goto err_sw_init;

	/* enable debugfs support */
	fm10k_dbg_intfc_init(interface);

	err = fm10k_init_queueing_scheme(interface);
	if (err)
		goto err_sw_init;

	/* the mbx interrupt might attempt to schedule the service task, so we
	 * must ensure it is disabled since we haven't yet requested the timer
	 * or work item.
	 */
	set_bit(__FM10K_SERVICE_DISABLE, interface->state);

	err = fm10k_mbx_request_irq(interface);
	if (err)
		goto err_mbx_interrupt;

	/* final check of hardware state before registering the interface */
	err = fm10k_hw_ready(interface);
	if (err)
		goto err_register;

	err = register_netdev(netdev);
	if (err)
		goto err_register;

	/* carrier off reporting is important to ethtool even BEFORE open */
	netif_carrier_off(netdev);

	/* stop all the transmit queues from transmitting until link is up */
	netif_tx_stop_all_queues(netdev);

	/* Initialize service timer and service task late in order to avoid
	 * cleanup issues.
	 */
	timer_setup(&interface->service_timer, fm10k_service_timer, 0);
	INIT_WORK(&interface->service_task, fm10k_service_task);

	/* Setup the MAC/VLAN queue */
	INIT_DELAYED_WORK(&interface->macvlan_task, fm10k_macvlan_task);

	/* kick off service timer now, even when interface is down */
	mod_timer(&interface->service_timer, (HZ * 2) + jiffies);

	/* print warning for non-optimal configurations */
	fm10k_slot_warn(interface);

	/* report MAC address for logging */
	dev_info(&pdev->dev, "%pM\n", netdev->dev_addr);

	/* enable SR-IOV after registering netdev to enforce PF/VF ordering */
	fm10k_iov_configure(pdev, 0);

	/* clear the service task disable bit and kick off service task */
	clear_bit(__FM10K_SERVICE_DISABLE, interface->state);
	fm10k_service_event_schedule(interface);

	return 0;

err_register:
	fm10k_mbx_free_irq(interface);
err_mbx_interrupt:
	fm10k_clear_queueing_scheme(interface);
err_sw_init:
	if (interface->sw_addr)
		iounmap(interface->sw_addr);
	iounmap(interface->uc_addr);
err_ioremap:
	free_netdev(netdev);
err_alloc_netdev:
	pci_release_mem_regions(pdev);
err_pci_reg:
err_dma:
	pci_disable_device(pdev);
	return err;
}

/**
 * fm10k_remove - Device Removal Routine
 * @pdev: PCI device information struct
 *
 * fm10k_remove is called by the PCI subsystem to alert the driver
 * that it should release a PCI device.  The could be caused by a
 * Hot-Plug event, or because the driver is going to be removed from
 * memory.
 **/
static void fm10k_remove(struct pci_dev *pdev)
{
	struct fm10k_intfc *interface = pci_get_drvdata(pdev);
	struct net_device *netdev = interface->netdev;

	del_timer_sync(&interface->service_timer);

	fm10k_stop_service_event(interface);
	fm10k_stop_macvlan_task(interface);

	/* Remove all pending MAC/VLAN requests */
	fm10k_clear_macvlan_queue(interface, interface->glort, true);

	/* free netdev, this may bounce the interrupts due to setup_tc */
	if (netdev->reg_state == NETREG_REGISTERED)
		unregister_netdev(netdev);

	/* release VFs */
	fm10k_iov_disable(pdev);

	/* disable mailbox interrupt */
	fm10k_mbx_free_irq(interface);

	/* free interrupts */
	fm10k_clear_queueing_scheme(interface);

	/* remove any debugfs interfaces */
	fm10k_dbg_intfc_exit(interface);

	if (interface->sw_addr)
		iounmap(interface->sw_addr);
	iounmap(interface->uc_addr);

	free_netdev(netdev);

	pci_release_mem_regions(pdev);

	pci_disable_pcie_error_reporting(pdev);

	pci_disable_device(pdev);
}

static void fm10k_prepare_suspend(struct fm10k_intfc *interface)
{
	/* the watchdog task reads from registers, which might appear like
	 * a surprise remove if the PCIe device is disabled while we're
	 * stopped. We stop the watchdog task until after we resume software
	 * activity.
	 *
	 * Note that the MAC/VLAN task will be stopped as part of preparing
	 * for reset so we don't need to handle it here.
	 */
	fm10k_stop_service_event(interface);

	if (fm10k_prepare_for_reset(interface))
		set_bit(__FM10K_RESET_SUSPENDED, interface->state);
}

static int fm10k_handle_resume(struct fm10k_intfc *interface)
{
	struct fm10k_hw *hw = &interface->hw;
	int err;

	/* Even if we didn't properly prepare for reset in
	 * fm10k_prepare_suspend, we'll attempt to resume anyways.
	 */
	if (!test_and_clear_bit(__FM10K_RESET_SUSPENDED, interface->state))
		dev_warn(&interface->pdev->dev,
			 "Device was shut down as part of suspend... Attempting to recover\n");

	/* reset statistics starting values */
	hw->mac.ops.rebind_hw_stats(hw, &interface->stats);

	err = fm10k_handle_reset(interface);
	if (err)
		return err;

	/* assume host is not ready, to prevent race with watchdog in case we
	 * actually don't have connection to the switch
	 */
	interface->host_ready = false;
	fm10k_watchdog_host_not_ready(interface);

	/* force link to stay down for a second to prevent link flutter */
	interface->link_down_event = jiffies + (HZ);
	set_bit(__FM10K_LINK_DOWN, interface->state);

	/* restart the service task */
	fm10k_start_service_event(interface);

	/* Restart the MAC/VLAN request queue in-case of outstanding events */
	fm10k_macvlan_schedule(interface);

	return err;
}

/**
 * fm10k_resume - Generic PM resume hook
 * @dev: generic device structure
 *
 * Generic PM hook used when waking the device from a low power state after
 * suspend or hibernation. This function does not need to handle lower PCIe
 * device state as the stack takes care of that for us.
 **/
<<<<<<< HEAD
static int fm10k_resume(struct device *dev)
=======
static int __maybe_unused fm10k_resume(struct device *dev)
>>>>>>> 5fa4ec9c
{
	struct fm10k_intfc *interface = pci_get_drvdata(to_pci_dev(dev));
	struct net_device *netdev = interface->netdev;
	struct fm10k_hw *hw = &interface->hw;
	int err;

	/* refresh hw_addr in case it was dropped */
	hw->hw_addr = interface->uc_addr;

	err = fm10k_handle_resume(interface);
	if (err)
		return err;

	netif_device_attach(netdev);

	return 0;
}

/**
 * fm10k_suspend - Generic PM suspend hook
 * @dev: generic device structure
 *
 * Generic PM hook used when setting the device into a low power state for
 * system suspend or hibernation. This function does not need to handle lower
 * PCIe device state as the stack takes care of that for us.
 **/
<<<<<<< HEAD
static int fm10k_suspend(struct device *dev)
=======
static int __maybe_unused fm10k_suspend(struct device *dev)
>>>>>>> 5fa4ec9c
{
	struct fm10k_intfc *interface = pci_get_drvdata(to_pci_dev(dev));
	struct net_device *netdev = interface->netdev;

	netif_device_detach(netdev);

	fm10k_prepare_suspend(interface);

	return 0;
}

<<<<<<< HEAD
#endif /* CONFIG_PM */

=======
>>>>>>> 5fa4ec9c
/**
 * fm10k_io_error_detected - called when PCI error is detected
 * @pdev: Pointer to PCI device
 * @state: The current pci connection state
 *
 * This function is called after a PCI bus error affecting
 * this device has been detected.
 */
static pci_ers_result_t fm10k_io_error_detected(struct pci_dev *pdev,
						pci_channel_state_t state)
{
	struct fm10k_intfc *interface = pci_get_drvdata(pdev);
	struct net_device *netdev = interface->netdev;

	netif_device_detach(netdev);

	if (state == pci_channel_io_perm_failure)
		return PCI_ERS_RESULT_DISCONNECT;

	fm10k_prepare_suspend(interface);

	/* Request a slot reset. */
	return PCI_ERS_RESULT_NEED_RESET;
}

/**
 * fm10k_io_slot_reset - called after the pci bus has been reset.
 * @pdev: Pointer to PCI device
 *
 * Restart the card from scratch, as if from a cold-boot.
 */
static pci_ers_result_t fm10k_io_slot_reset(struct pci_dev *pdev)
{
	pci_ers_result_t result;

	if (pci_reenable_device(pdev)) {
		dev_err(&pdev->dev,
			"Cannot re-enable PCI device after reset.\n");
		result = PCI_ERS_RESULT_DISCONNECT;
	} else {
		pci_set_master(pdev);
		pci_restore_state(pdev);

		/* After second error pci->state_saved is false, this
		 * resets it so EEH doesn't break.
		 */
		pci_save_state(pdev);

		pci_wake_from_d3(pdev, false);

		result = PCI_ERS_RESULT_RECOVERED;
	}

	pci_cleanup_aer_uncorrect_error_status(pdev);

	return result;
}

/**
 * fm10k_io_resume - called when traffic can start flowing again.
 * @pdev: Pointer to PCI device
 *
 * This callback is called when the error recovery driver tells us that
 * its OK to resume normal operation.
 */
static void fm10k_io_resume(struct pci_dev *pdev)
{
	struct fm10k_intfc *interface = pci_get_drvdata(pdev);
	struct net_device *netdev = interface->netdev;
	int err;

	err = fm10k_handle_resume(interface);

	if (err)
		dev_warn(&pdev->dev,
			 "%s failed: %d\n", __func__, err);
	else
		netif_device_attach(netdev);
}

/**
 * fm10k_io_reset_prepare - called when PCI function is about to be reset
 * @pdev: Pointer to PCI device
 *
 * This callback is called when the PCI function is about to be reset,
 * allowing the device driver to prepare for it.
 */
static void fm10k_io_reset_prepare(struct pci_dev *pdev)
{
	/* warn incase we have any active VF devices */
	if (pci_num_vf(pdev))
		dev_warn(&pdev->dev,
			 "PCIe FLR may cause issues for any active VF devices\n");
	fm10k_prepare_suspend(pci_get_drvdata(pdev));
}

/**
 * fm10k_io_reset_done - called when PCI function has finished resetting
 * @pdev: Pointer to PCI device
 *
 * This callback is called just after the PCI function is reset, such as via
 * /sys/class/net/<enpX>/device/reset or similar.
 */
static void fm10k_io_reset_done(struct pci_dev *pdev)
{
	struct fm10k_intfc *interface = pci_get_drvdata(pdev);
	int err = fm10k_handle_resume(interface);

	if (err) {
		dev_warn(&pdev->dev,
			 "%s failed: %d\n", __func__, err);
		netif_device_detach(interface->netdev);
	}
}

static const struct pci_error_handlers fm10k_err_handler = {
	.error_detected = fm10k_io_error_detected,
	.slot_reset = fm10k_io_slot_reset,
	.resume = fm10k_io_resume,
	.reset_prepare = fm10k_io_reset_prepare,
	.reset_done = fm10k_io_reset_done,
};

static SIMPLE_DEV_PM_OPS(fm10k_pm_ops, fm10k_suspend, fm10k_resume);

static struct pci_driver fm10k_driver = {
	.name			= fm10k_driver_name,
	.id_table		= fm10k_pci_tbl,
	.probe			= fm10k_probe,
	.remove			= fm10k_remove,
<<<<<<< HEAD
#ifdef CONFIG_PM
	.driver = {
		.pm		= &fm10k_pm_ops,
	},
#endif /* CONFIG_PM */
=======
	.driver = {
		.pm		= &fm10k_pm_ops,
	},
>>>>>>> 5fa4ec9c
	.sriov_configure	= fm10k_iov_configure,
	.err_handler		= &fm10k_err_handler
};

/**
 * fm10k_register_pci_driver - register driver interface
 *
 * This function is called on module load in order to register the driver.
 **/
int fm10k_register_pci_driver(void)
{
	return pci_register_driver(&fm10k_driver);
}

/**
 * fm10k_unregister_pci_driver - unregister driver interface
 *
 * This function is called on module unload in order to remove the driver.
 **/
void fm10k_unregister_pci_driver(void)
{
	pci_unregister_driver(&fm10k_driver);
}<|MERGE_RESOLUTION|>--- conflicted
+++ resolved
@@ -2471,11 +2471,7 @@
  * suspend or hibernation. This function does not need to handle lower PCIe
  * device state as the stack takes care of that for us.
  **/
-<<<<<<< HEAD
-static int fm10k_resume(struct device *dev)
-=======
 static int __maybe_unused fm10k_resume(struct device *dev)
->>>>>>> 5fa4ec9c
 {
 	struct fm10k_intfc *interface = pci_get_drvdata(to_pci_dev(dev));
 	struct net_device *netdev = interface->netdev;
@@ -2502,11 +2498,7 @@
  * system suspend or hibernation. This function does not need to handle lower
  * PCIe device state as the stack takes care of that for us.
  **/
-<<<<<<< HEAD
-static int fm10k_suspend(struct device *dev)
-=======
 static int __maybe_unused fm10k_suspend(struct device *dev)
->>>>>>> 5fa4ec9c
 {
 	struct fm10k_intfc *interface = pci_get_drvdata(to_pci_dev(dev));
 	struct net_device *netdev = interface->netdev;
@@ -2518,11 +2510,6 @@
 	return 0;
 }
 
-<<<<<<< HEAD
-#endif /* CONFIG_PM */
-
-=======
->>>>>>> 5fa4ec9c
 /**
  * fm10k_io_error_detected - called when PCI error is detected
  * @pdev: Pointer to PCI device
@@ -2653,17 +2640,9 @@
 	.id_table		= fm10k_pci_tbl,
 	.probe			= fm10k_probe,
 	.remove			= fm10k_remove,
-<<<<<<< HEAD
-#ifdef CONFIG_PM
 	.driver = {
 		.pm		= &fm10k_pm_ops,
 	},
-#endif /* CONFIG_PM */
-=======
-	.driver = {
-		.pm		= &fm10k_pm_ops,
-	},
->>>>>>> 5fa4ec9c
 	.sriov_configure	= fm10k_iov_configure,
 	.err_handler		= &fm10k_err_handler
 };
