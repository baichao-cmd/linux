--- conflicted
+++ resolved
@@ -2708,37 +2708,26 @@
 				DRM_ERROR("bad DMA_PACKET_WRITE\n");
 				return -EINVAL;
 			}
-<<<<<<< HEAD
-			if (tiled) {
-				dst_offset = radeon_get_ib_value(p, idx+1);
-=======
 			switch (sub_cmd) {
 			/* tiled */
 			case 8:
-				dst_offset = ib[idx+1];
->>>>>>> be88298b
+				dst_offset = radeon_get_ib_value(p, idx+1);
 				dst_offset <<= 8;
 
 				ib[idx+1] += (u32)(dst_reloc->lobj.gpu_offset >> 8);
 				p->idx += count + 7;
-<<<<<<< HEAD
-			} else {
-				dst_offset = radeon_get_ib_value(p, idx+1);
-				dst_offset |= ((u64)(radeon_get_ib_value(p, idx+2) & 0xff)) << 32;
-=======
 				break;
 			/* linear */
 			case 0:
-				dst_offset = ib[idx+1];
-				dst_offset |= ((u64)(ib[idx+2] & 0xff)) << 32;
->>>>>>> be88298b
+				dst_offset = radeon_get_ib_value(p, idx+1);
+				dst_offset |= ((u64)(radeon_get_ib_value(p, idx+2) & 0xff)) << 32;
 
 				ib[idx+1] += (u32)(dst_reloc->lobj.gpu_offset & 0xfffffffc);
 				ib[idx+2] += upper_32_bits(dst_reloc->lobj.gpu_offset) & 0xff;
 				p->idx += count + 3;
 				break;
 			default:
-				DRM_ERROR("bad DMA_PACKET_WRITE [%6d] 0x%08x sub cmd is not 0 or 8\n", idx, ib[idx+0]);
+				DRM_ERROR("bad DMA_PACKET_WRITE [%6d] 0x%08x sub cmd is not 0 or 8\n", idx, header);
 				return -EINVAL;
 			}
 			if ((dst_offset + (count * 4)) > radeon_bo_size(dst_reloc->robj)) {
@@ -2758,347 +2747,14 @@
 				DRM_ERROR("bad DMA_PACKET_COPY\n");
 				return -EINVAL;
 			}
-<<<<<<< HEAD
-			if (tiled) {
-				idx_value = radeon_get_ib_value(p, idx + 2);
-				if (new_cmd) {
-					switch (misc) {
-					case 0:
-						/* L2T, frame to fields */
-						if (idx_value & (1 << 31)) {
-							DRM_ERROR("bad L2T, frame to fields DMA_PACKET_COPY\n");
-							return -EINVAL;
-						}
-						r = r600_dma_cs_next_reloc(p, &dst2_reloc);
-						if (r) {
-							DRM_ERROR("bad L2T, frame to fields DMA_PACKET_COPY\n");
-							return -EINVAL;
-						}
-						dst_offset = radeon_get_ib_value(p, idx+1);
-						dst_offset <<= 8;
-						dst2_offset = radeon_get_ib_value(p, idx+2);
-						dst2_offset <<= 8;
-						src_offset = radeon_get_ib_value(p, idx+8);
-						src_offset |= ((u64)(radeon_get_ib_value(p, idx+9) & 0xff)) << 32;
-						if ((src_offset + (count * 4)) > radeon_bo_size(src_reloc->robj)) {
-							dev_warn(p->dev, "DMA L2T, frame to fields src buffer too small (%llu %lu)\n",
-								 src_offset + (count * 4), radeon_bo_size(src_reloc->robj));
-							return -EINVAL;
-						}
-						if ((dst_offset + (count * 4)) > radeon_bo_size(dst_reloc->robj)) {
-							dev_warn(p->dev, "DMA L2T, frame to fields buffer too small (%llu %lu)\n",
-								 dst_offset + (count * 4), radeon_bo_size(dst_reloc->robj));
-							return -EINVAL;
-						}
-						if ((dst2_offset + (count * 4)) > radeon_bo_size(dst2_reloc->robj)) {
-							dev_warn(p->dev, "DMA L2T, frame to fields buffer too small (%llu %lu)\n",
-								 dst2_offset + (count * 4), radeon_bo_size(dst2_reloc->robj));
-							return -EINVAL;
-						}
-						ib[idx+1] += (u32)(dst_reloc->lobj.gpu_offset >> 8);
-						ib[idx+2] += (u32)(dst2_reloc->lobj.gpu_offset >> 8);
-						ib[idx+8] += (u32)(src_reloc->lobj.gpu_offset & 0xfffffffc);
-						ib[idx+9] += upper_32_bits(src_reloc->lobj.gpu_offset) & 0xff;
-						p->idx += 10;
-						break;
-					case 1:
-						/* L2T, T2L partial */
-						if (p->family < CHIP_CAYMAN) {
-							DRM_ERROR("L2T, T2L Partial is cayman only !\n");
-							return -EINVAL;
-						}
-						/* detile bit */
-						if (idx_value & (1 << 31)) {
-							/* tiled src, linear dst */
-							ib[idx+1] += (u32)(src_reloc->lobj.gpu_offset >> 8);
-
-							ib[idx+7] += (u32)(dst_reloc->lobj.gpu_offset & 0xfffffffc);
-							ib[idx+8] += upper_32_bits(dst_reloc->lobj.gpu_offset) & 0xff;
-						} else {
-							/* linear src, tiled dst */
-							ib[idx+7] += (u32)(src_reloc->lobj.gpu_offset & 0xfffffffc);
-							ib[idx+8] += upper_32_bits(src_reloc->lobj.gpu_offset) & 0xff;
-
-							ib[idx+1] += (u32)(dst_reloc->lobj.gpu_offset >> 8);
-						}
-						p->idx += 12;
-						break;
-					case 3:
-						/* L2T, broadcast */
-						if (idx_value & (1 << 31)) {
-							DRM_ERROR("bad L2T, broadcast DMA_PACKET_COPY\n");
-							return -EINVAL;
-						}
-						r = r600_dma_cs_next_reloc(p, &dst2_reloc);
-						if (r) {
-							DRM_ERROR("bad L2T, broadcast DMA_PACKET_COPY\n");
-							return -EINVAL;
-						}
-						dst_offset = radeon_get_ib_value(p, idx+1);
-						dst_offset <<= 8;
-						dst2_offset = radeon_get_ib_value(p, idx+2);
-						dst2_offset <<= 8;
-						src_offset = radeon_get_ib_value(p, idx+8);
-						src_offset |= ((u64)(radeon_get_ib_value(p, idx+9) & 0xff)) << 32;
-						if ((src_offset + (count * 4)) > radeon_bo_size(src_reloc->robj)) {
-							dev_warn(p->dev, "DMA L2T, broadcast src buffer too small (%llu %lu)\n",
-								 src_offset + (count * 4), radeon_bo_size(src_reloc->robj));
-							return -EINVAL;
-						}
-						if ((dst_offset + (count * 4)) > radeon_bo_size(dst_reloc->robj)) {
-							dev_warn(p->dev, "DMA L2T, broadcast dst buffer too small (%llu %lu)\n",
-								 dst_offset + (count * 4), radeon_bo_size(dst_reloc->robj));
-							return -EINVAL;
-						}
-						if ((dst2_offset + (count * 4)) > radeon_bo_size(dst2_reloc->robj)) {
-							dev_warn(p->dev, "DMA L2T, broadcast dst2 buffer too small (%llu %lu)\n",
-								 dst2_offset + (count * 4), radeon_bo_size(dst2_reloc->robj));
-							return -EINVAL;
-						}
-						ib[idx+1] += (u32)(dst_reloc->lobj.gpu_offset >> 8);
-						ib[idx+2] += (u32)(dst2_reloc->lobj.gpu_offset >> 8);
-						ib[idx+8] += (u32)(src_reloc->lobj.gpu_offset & 0xfffffffc);
-						ib[idx+9] += upper_32_bits(src_reloc->lobj.gpu_offset) & 0xff;
-						p->idx += 10;
-						break;
-					case 4:
-						/* L2T, T2L */
-						/* detile bit */
-						if (idx_value & (1 << 31)) {
-							/* tiled src, linear dst */
-							src_offset = radeon_get_ib_value(p, idx+1);
-							src_offset <<= 8;
-							ib[idx+1] += (u32)(src_reloc->lobj.gpu_offset >> 8);
-
-							dst_offset = radeon_get_ib_value(p, idx+7);
-							dst_offset |= ((u64)(radeon_get_ib_value(p, idx+8) & 0xff)) << 32;
-							ib[idx+7] += (u32)(dst_reloc->lobj.gpu_offset & 0xfffffffc);
-							ib[idx+8] += upper_32_bits(dst_reloc->lobj.gpu_offset) & 0xff;
-						} else {
-							/* linear src, tiled dst */
-							src_offset = radeon_get_ib_value(p, idx+7);
-							src_offset |= ((u64)(radeon_get_ib_value(p, idx+8) & 0xff)) << 32;
-							ib[idx+7] += (u32)(src_reloc->lobj.gpu_offset & 0xfffffffc);
-							ib[idx+8] += upper_32_bits(src_reloc->lobj.gpu_offset) & 0xff;
-
-							dst_offset = radeon_get_ib_value(p, idx+1);
-							dst_offset <<= 8;
-							ib[idx+1] += (u32)(dst_reloc->lobj.gpu_offset >> 8);
-						}
-						if ((src_offset + (count * 4)) > radeon_bo_size(src_reloc->robj)) {
-							dev_warn(p->dev, "DMA L2T, T2L src buffer too small (%llu %lu)\n",
-								 src_offset + (count * 4), radeon_bo_size(src_reloc->robj));
-							return -EINVAL;
-						}
-						if ((dst_offset + (count * 4)) > radeon_bo_size(dst_reloc->robj)) {
-							dev_warn(p->dev, "DMA L2T, T2L dst buffer too small (%llu %lu)\n",
-								 dst_offset + (count * 4), radeon_bo_size(dst_reloc->robj));
-							return -EINVAL;
-						}
-						p->idx += 9;
-						break;
-					case 5:
-						/* T2T partial */
-						if (p->family < CHIP_CAYMAN) {
-							DRM_ERROR("L2T, T2L Partial is cayman only !\n");
-							return -EINVAL;
-						}
-						ib[idx+1] += (u32)(src_reloc->lobj.gpu_offset >> 8);
-						ib[idx+4] += (u32)(dst_reloc->lobj.gpu_offset >> 8);
-						p->idx += 13;
-						break;
-					case 7:
-						/* L2T, broadcast */
-						if (idx_value & (1 << 31)) {
-							DRM_ERROR("bad L2T, broadcast DMA_PACKET_COPY\n");
-							return -EINVAL;
-						}
-						r = r600_dma_cs_next_reloc(p, &dst2_reloc);
-						if (r) {
-							DRM_ERROR("bad L2T, broadcast DMA_PACKET_COPY\n");
-							return -EINVAL;
-						}
-						dst_offset = radeon_get_ib_value(p, idx+1);
-						dst_offset <<= 8;
-						dst2_offset = radeon_get_ib_value(p, idx+2);
-						dst2_offset <<= 8;
-						src_offset = radeon_get_ib_value(p, idx+8);
-						src_offset |= ((u64)(radeon_get_ib_value(p, idx+9) & 0xff)) << 32;
-						if ((src_offset + (count * 4)) > radeon_bo_size(src_reloc->robj)) {
-							dev_warn(p->dev, "DMA L2T, broadcast src buffer too small (%llu %lu)\n",
-								 src_offset + (count * 4), radeon_bo_size(src_reloc->robj));
-							return -EINVAL;
-						}
-						if ((dst_offset + (count * 4)) > radeon_bo_size(dst_reloc->robj)) {
-							dev_warn(p->dev, "DMA L2T, broadcast dst buffer too small (%llu %lu)\n",
-								 dst_offset + (count * 4), radeon_bo_size(dst_reloc->robj));
-							return -EINVAL;
-						}
-						if ((dst2_offset + (count * 4)) > radeon_bo_size(dst2_reloc->robj)) {
-							dev_warn(p->dev, "DMA L2T, broadcast dst2 buffer too small (%llu %lu)\n",
-								 dst2_offset + (count * 4), radeon_bo_size(dst2_reloc->robj));
-							return -EINVAL;
-						}
-						ib[idx+1] += (u32)(dst_reloc->lobj.gpu_offset >> 8);
-						ib[idx+2] += (u32)(dst2_reloc->lobj.gpu_offset >> 8);
-						ib[idx+8] += (u32)(src_reloc->lobj.gpu_offset & 0xfffffffc);
-						ib[idx+9] += upper_32_bits(src_reloc->lobj.gpu_offset) & 0xff;
-						p->idx += 10;
-						break;
-					default:
-						DRM_ERROR("bad DMA_PACKET_COPY misc %u\n", misc);
-						return -EINVAL;
-					}
-				} else {
-					switch (misc) {
-					case 0:
-						/* detile bit */
-						if (idx_value & (1 << 31)) {
-							/* tiled src, linear dst */
-							src_offset = radeon_get_ib_value(p, idx+1);
-							src_offset <<= 8;
-							ib[idx+1] += (u32)(src_reloc->lobj.gpu_offset >> 8);
-
-							dst_offset = radeon_get_ib_value(p, idx+7);
-							dst_offset |= ((u64)(radeon_get_ib_value(p, idx+8) & 0xff)) << 32;
-							ib[idx+7] += (u32)(dst_reloc->lobj.gpu_offset & 0xfffffffc);
-							ib[idx+8] += upper_32_bits(dst_reloc->lobj.gpu_offset) & 0xff;
-						} else {
-							/* linear src, tiled dst */
-							src_offset = radeon_get_ib_value(p, idx+7);
-							src_offset |= ((u64)(radeon_get_ib_value(p, idx+8) & 0xff)) << 32;
-							ib[idx+7] += (u32)(src_reloc->lobj.gpu_offset & 0xfffffffc);
-							ib[idx+8] += upper_32_bits(src_reloc->lobj.gpu_offset) & 0xff;
-
-							dst_offset = radeon_get_ib_value(p, idx+1);
-							dst_offset <<= 8;
-							ib[idx+1] += (u32)(dst_reloc->lobj.gpu_offset >> 8);
-						}
-						if ((src_offset + (count * 4)) > radeon_bo_size(src_reloc->robj)) {
-							dev_warn(p->dev, "DMA L2T, broadcast src buffer too small (%llu %lu)\n",
-								 src_offset + (count * 4), radeon_bo_size(src_reloc->robj));
-							return -EINVAL;
-						}
-						if ((dst_offset + (count * 4)) > radeon_bo_size(dst_reloc->robj)) {
-							dev_warn(p->dev, "DMA L2T, broadcast dst buffer too small (%llu %lu)\n",
-								 dst_offset + (count * 4), radeon_bo_size(dst_reloc->robj));
-							return -EINVAL;
-						}
-						p->idx += 9;
-						break;
-					default:
-						DRM_ERROR("bad DMA_PACKET_COPY misc %u\n", misc);
-						return -EINVAL;
-					}
-				}
-			} else {
-				if (new_cmd) {
-					switch (misc) {
-					case 0:
-						/* L2L, byte */
-						src_offset = radeon_get_ib_value(p, idx+2);
-						src_offset |= ((u64)(radeon_get_ib_value(p, idx+4) & 0xff)) << 32;
-						dst_offset = radeon_get_ib_value(p, idx+1);
-						dst_offset |= ((u64)(radeon_get_ib_value(p, idx+3) & 0xff)) << 32;
-						if ((src_offset + count) > radeon_bo_size(src_reloc->robj)) {
-							dev_warn(p->dev, "DMA L2L, byte src buffer too small (%llu %lu)\n",
-								 src_offset + count, radeon_bo_size(src_reloc->robj));
-							return -EINVAL;
-						}
-						if ((dst_offset + count) > radeon_bo_size(dst_reloc->robj)) {
-							dev_warn(p->dev, "DMA L2L, byte dst buffer too small (%llu %lu)\n",
-								 dst_offset + count, radeon_bo_size(dst_reloc->robj));
-							return -EINVAL;
-						}
-						ib[idx+1] += (u32)(dst_reloc->lobj.gpu_offset & 0xffffffff);
-						ib[idx+2] += (u32)(src_reloc->lobj.gpu_offset & 0xffffffff);
-						ib[idx+3] += upper_32_bits(dst_reloc->lobj.gpu_offset) & 0xff;
-						ib[idx+4] += upper_32_bits(src_reloc->lobj.gpu_offset) & 0xff;
-						p->idx += 5;
-						break;
-					case 1:
-						/* L2L, partial */
-						if (p->family < CHIP_CAYMAN) {
-							DRM_ERROR("L2L Partial is cayman only !\n");
-							return -EINVAL;
-						}
-						ib[idx+1] += (u32)(src_reloc->lobj.gpu_offset & 0xffffffff);
-						ib[idx+2] += upper_32_bits(src_reloc->lobj.gpu_offset) & 0xff;
-						ib[idx+4] += (u32)(dst_reloc->lobj.gpu_offset & 0xffffffff);
-						ib[idx+5] += upper_32_bits(dst_reloc->lobj.gpu_offset) & 0xff;
-
-						p->idx += 9;
-						break;
-					case 4:
-						/* L2L, dw, broadcast */
-						r = r600_dma_cs_next_reloc(p, &dst2_reloc);
-						if (r) {
-							DRM_ERROR("bad L2L, dw, broadcast DMA_PACKET_COPY\n");
-							return -EINVAL;
-						}
-						dst_offset = radeon_get_ib_value(p, idx+1);
-						dst_offset |= ((u64)(radeon_get_ib_value(p, idx+4) & 0xff)) << 32;
-						dst2_offset = radeon_get_ib_value(p, idx+2);
-						dst2_offset |= ((u64)(radeon_get_ib_value(p, idx+5) & 0xff)) << 32;
-						src_offset = radeon_get_ib_value(p, idx+3);
-						src_offset |= ((u64)(radeon_get_ib_value(p, idx+6) & 0xff)) << 32;
-						if ((src_offset + (count * 4)) > radeon_bo_size(src_reloc->robj)) {
-							dev_warn(p->dev, "DMA L2L, dw, broadcast src buffer too small (%llu %lu)\n",
-								 src_offset + (count * 4), radeon_bo_size(src_reloc->robj));
-							return -EINVAL;
-						}
-						if ((dst_offset + (count * 4)) > radeon_bo_size(dst_reloc->robj)) {
-							dev_warn(p->dev, "DMA L2L, dw, broadcast dst buffer too small (%llu %lu)\n",
-								 dst_offset + (count * 4), radeon_bo_size(dst_reloc->robj));
-							return -EINVAL;
-						}
-						if ((dst2_offset + (count * 4)) > radeon_bo_size(dst2_reloc->robj)) {
-							dev_warn(p->dev, "DMA L2L, dw, broadcast dst2 buffer too small (%llu %lu)\n",
-								 dst2_offset + (count * 4), radeon_bo_size(dst2_reloc->robj));
-							return -EINVAL;
-						}
-						ib[idx+1] += (u32)(dst_reloc->lobj.gpu_offset & 0xfffffffc);
-						ib[idx+2] += (u32)(dst2_reloc->lobj.gpu_offset & 0xfffffffc);
-						ib[idx+3] += (u32)(src_reloc->lobj.gpu_offset & 0xfffffffc);
-						ib[idx+4] += upper_32_bits(dst_reloc->lobj.gpu_offset) & 0xff;
-						ib[idx+5] += upper_32_bits(dst2_reloc->lobj.gpu_offset) & 0xff;
-						ib[idx+6] += upper_32_bits(src_reloc->lobj.gpu_offset) & 0xff;
-						p->idx += 7;
-						break;
-					default:
-						DRM_ERROR("bad DMA_PACKET_COPY misc %u\n", misc);
-						return -EINVAL;
-					}
-				} else {
-					/* L2L, dw */
-					src_offset = radeon_get_ib_value(p, idx+2);
-					src_offset |= ((u64)(radeon_get_ib_value(p, idx+4) & 0xff)) << 32;
-					dst_offset = radeon_get_ib_value(p, idx+1);
-					dst_offset |= ((u64)(radeon_get_ib_value(p, idx+3) & 0xff)) << 32;
-					if ((src_offset + (count * 4)) > radeon_bo_size(src_reloc->robj)) {
-						dev_warn(p->dev, "DMA L2L, dw src buffer too small (%llu %lu)\n",
-							 src_offset + (count * 4), radeon_bo_size(src_reloc->robj));
-						return -EINVAL;
-					}
-					if ((dst_offset + (count * 4)) > radeon_bo_size(dst_reloc->robj)) {
-						dev_warn(p->dev, "DMA L2L, dw dst buffer too small (%llu %lu)\n",
-							 dst_offset + (count * 4), radeon_bo_size(dst_reloc->robj));
-						return -EINVAL;
-					}
-					ib[idx+1] += (u32)(dst_reloc->lobj.gpu_offset & 0xfffffffc);
-					ib[idx+2] += (u32)(src_reloc->lobj.gpu_offset & 0xfffffffc);
-					ib[idx+3] += upper_32_bits(dst_reloc->lobj.gpu_offset) & 0xff;
-					ib[idx+4] += upper_32_bits(src_reloc->lobj.gpu_offset) & 0xff;
-					p->idx += 5;
-=======
 			switch (sub_cmd) {
 			/* Copy L2L, DW aligned */
 			case 0x00:
 				/* L2L, dw */
-				src_offset = ib[idx+2];
-				src_offset |= ((u64)(ib[idx+4] & 0xff)) << 32;
-				dst_offset = ib[idx+1];
-				dst_offset |= ((u64)(ib[idx+3] & 0xff)) << 32;
+				src_offset = radeon_get_ib_value(p, idx+2);
+				src_offset |= ((u64)(radeon_get_ib_value(p, idx+4) & 0xff)) << 32;
+				dst_offset = radeon_get_ib_value(p, idx+1);
+				dst_offset |= ((u64)(radeon_get_ib_value(p, idx+3) & 0xff)) << 32;
 				if ((src_offset + (count * 4)) > radeon_bo_size(src_reloc->robj)) {
 					dev_warn(p->dev, "DMA L2L, dw src buffer too small (%llu %lu)\n",
 							src_offset + (count * 4), radeon_bo_size(src_reloc->robj));
@@ -3118,24 +2774,24 @@
 			/* Copy L2T/T2L */
 			case 0x08:
 				/* detile bit */
-				if (ib[idx + 2] & (1 << 31)) {
+				if (radeon_get_ib_value(p, idx + 2) & (1 << 31)) {
 					/* tiled src, linear dst */
-					src_offset = ib[idx+1];
+					src_offset = radeon_get_ib_value(p, idx+1);
 					src_offset <<= 8;
 					ib[idx+1] += (u32)(src_reloc->lobj.gpu_offset >> 8);
 
 					dst_offset = radeon_get_ib_value(p, idx + 7);
-					dst_offset |= ((u64)(ib[idx+8] & 0xff)) << 32;
+					dst_offset |= ((u64)(radeon_get_ib_value(p, idx+8) & 0xff)) << 32;
 					ib[idx+7] += (u32)(dst_reloc->lobj.gpu_offset & 0xfffffffc);
 					ib[idx+8] += upper_32_bits(dst_reloc->lobj.gpu_offset) & 0xff;
 				} else {
 					/* linear src, tiled dst */
-					src_offset = ib[idx+7];
-					src_offset |= ((u64)(ib[idx+8] & 0xff)) << 32;
+					src_offset = radeon_get_ib_value(p, idx+7);
+					src_offset |= ((u64)(radeon_get_ib_value(p, idx+8) & 0xff)) << 32;
 					ib[idx+7] += (u32)(src_reloc->lobj.gpu_offset & 0xfffffffc);
 					ib[idx+8] += upper_32_bits(src_reloc->lobj.gpu_offset) & 0xff;
 
-					dst_offset = ib[idx+1];
+					dst_offset = radeon_get_ib_value(p, idx+1);
 					dst_offset <<= 8;
 					ib[idx+1] += (u32)(dst_reloc->lobj.gpu_offset >> 8);
 				}
@@ -3154,10 +2810,10 @@
 			/* Copy L2L, byte aligned */
 			case 0x40:
 				/* L2L, byte */
-				src_offset = ib[idx+2];
-				src_offset |= ((u64)(ib[idx+4] & 0xff)) << 32;
-				dst_offset = ib[idx+1];
-				dst_offset |= ((u64)(ib[idx+3] & 0xff)) << 32;
+				src_offset = radeon_get_ib_value(p, idx+2);
+				src_offset |= ((u64)(radeon_get_ib_value(p, idx+4) & 0xff)) << 32;
+				dst_offset = radeon_get_ib_value(p, idx+1);
+				dst_offset |= ((u64)(radeon_get_ib_value(p, idx+3) & 0xff)) << 32;
 				if ((src_offset + count) > radeon_bo_size(src_reloc->robj)) {
 					dev_warn(p->dev, "DMA L2L, byte src buffer too small (%llu %lu)\n",
 							src_offset + count, radeon_bo_size(src_reloc->robj));
@@ -3196,12 +2852,12 @@
 					DRM_ERROR("bad L2L, dw, broadcast DMA_PACKET_COPY\n");
 					return -EINVAL;
 				}
-				dst_offset = ib[idx+1];
-				dst_offset |= ((u64)(ib[idx+4] & 0xff)) << 32;
-				dst2_offset = ib[idx+2];
-				dst2_offset |= ((u64)(ib[idx+5] & 0xff)) << 32;
-				src_offset = ib[idx+3];
-				src_offset |= ((u64)(ib[idx+6] & 0xff)) << 32;
+				dst_offset = radeon_get_ib_value(p, idx+1);
+				dst_offset |= ((u64)(radeon_get_ib_value(p, idx+4) & 0xff)) << 32;
+				dst2_offset = radeon_get_ib_value(p, idx+2);
+				dst2_offset |= ((u64)(radeon_get_ib_value(p, idx+5) & 0xff)) << 32;
+				src_offset = radeon_get_ib_value(p, idx+3);
+				src_offset |= ((u64)(radeon_get_ib_value(p, idx+6) & 0xff)) << 32;
 				if ((src_offset + (count * 4)) > radeon_bo_size(src_reloc->robj)) {
 					dev_warn(p->dev, "DMA L2L, dw, broadcast src buffer too small (%llu %lu)\n",
 							src_offset + (count * 4), radeon_bo_size(src_reloc->robj));
@@ -3227,7 +2883,7 @@
 				break;
 			/* Copy L2T Frame to Field */
 			case 0x48:
-				if (ib[idx + 2] & (1 << 31)) {
+				if (radeon_get_ib_value(p, idx + 2) & (1 << 31)) {
 					DRM_ERROR("bad L2T, frame to fields DMA_PACKET_COPY\n");
 					return -EINVAL;
 				}
@@ -3236,12 +2892,12 @@
 					DRM_ERROR("bad L2T, frame to fields DMA_PACKET_COPY\n");
 					return -EINVAL;
 				}
-				dst_offset = ib[idx+1];
+				dst_offset = radeon_get_ib_value(p, idx+1);
 				dst_offset <<= 8;
-				dst2_offset = ib[idx+2];
+				dst2_offset = radeon_get_ib_value(p, idx+2);
 				dst2_offset <<= 8;
-				src_offset = ib[idx+8];
-				src_offset |= ((u64)(ib[idx+9] & 0xff)) << 32;
+				src_offset = radeon_get_ib_value(p, idx+8);
+				src_offset |= ((u64)(radeon_get_ib_value(p, idx+9) & 0xff)) << 32;
 				if ((src_offset + (count * 4)) > radeon_bo_size(src_reloc->robj)) {
 					dev_warn(p->dev, "DMA L2T, frame to fields src buffer too small (%llu %lu)\n",
 							src_offset + (count * 4), radeon_bo_size(src_reloc->robj));
@@ -3271,7 +2927,7 @@
 					return -EINVAL;
 				}
 				/* detile bit */
-				if (ib[idx + 2 ] & (1 << 31)) {
+				if (radeon_get_ib_value(p, idx + 2) & (1 << 31)) {
 					/* tiled src, linear dst */
 					ib[idx+1] += (u32)(src_reloc->lobj.gpu_offset >> 8);
 
@@ -3289,7 +2945,7 @@
 			/* Copy L2T broadcast */
 			case 0x4b:
 				/* L2T, broadcast */
-				if (ib[idx + 2] & (1 << 31)) {
+				if (radeon_get_ib_value(p, idx + 2) & (1 << 31)) {
 					DRM_ERROR("bad L2T, broadcast DMA_PACKET_COPY\n");
 					return -EINVAL;
 				}
@@ -3298,12 +2954,12 @@
 					DRM_ERROR("bad L2T, broadcast DMA_PACKET_COPY\n");
 					return -EINVAL;
 				}
-				dst_offset = ib[idx+1];
+				dst_offset = radeon_get_ib_value(p, idx+1);
 				dst_offset <<= 8;
-				dst2_offset = ib[idx+2];
+				dst2_offset = radeon_get_ib_value(p, idx+2);
 				dst2_offset <<= 8;
-				src_offset = ib[idx+8];
-				src_offset |= ((u64)(ib[idx+9] & 0xff)) << 32;
+				src_offset = radeon_get_ib_value(p, idx+8);
+				src_offset |= ((u64)(radeon_get_ib_value(p, idx+9) & 0xff)) << 32;
 				if ((src_offset + (count * 4)) > radeon_bo_size(src_reloc->robj)) {
 					dev_warn(p->dev, "DMA L2T, broadcast src buffer too small (%llu %lu)\n",
 							src_offset + (count * 4), radeon_bo_size(src_reloc->robj));
@@ -3329,27 +2985,26 @@
 			case 0x4c:
 				/* L2T, T2L */
 				/* detile bit */
-				if (ib[idx + 2] & (1 << 31)) {
+				if (radeon_get_ib_value(p, idx + 2) & (1 << 31)) {
 					/* tiled src, linear dst */
-					src_offset = ib[idx+1];
+					src_offset = radeon_get_ib_value(p, idx+1);
 					src_offset <<= 8;
 					ib[idx+1] += (u32)(src_reloc->lobj.gpu_offset >> 8);
 
-					dst_offset = ib[idx+7];
-					dst_offset |= ((u64)(ib[idx+8] & 0xff)) << 32;
+					dst_offset = radeon_get_ib_value(p, idx+7);
+					dst_offset |= ((u64)(radeon_get_ib_value(p, idx+8) & 0xff)) << 32;
 					ib[idx+7] += (u32)(dst_reloc->lobj.gpu_offset & 0xfffffffc);
 					ib[idx+8] += upper_32_bits(dst_reloc->lobj.gpu_offset) & 0xff;
 				} else {
 					/* linear src, tiled dst */
-					src_offset = ib[idx+7];
-					src_offset |= ((u64)(ib[idx+8] & 0xff)) << 32;
+					src_offset = radeon_get_ib_value(p, idx+7);
+					src_offset |= ((u64)(radeon_get_ib_value(p, idx+8) & 0xff)) << 32;
 					ib[idx+7] += (u32)(src_reloc->lobj.gpu_offset & 0xfffffffc);
 					ib[idx+8] += upper_32_bits(src_reloc->lobj.gpu_offset) & 0xff;
 
-					dst_offset = ib[idx+1];
+					dst_offset = radeon_get_ib_value(p, idx+1);
 					dst_offset <<= 8;
 					ib[idx+1] += (u32)(dst_reloc->lobj.gpu_offset >> 8);
->>>>>>> be88298b
 				}
 				if ((src_offset + (count * 4)) > radeon_bo_size(src_reloc->robj)) {
 					dev_warn(p->dev, "DMA L2T, T2L src buffer too small (%llu %lu)\n",
@@ -3377,7 +3032,7 @@
 			/* Copy L2T broadcast (tile units) */
 			case 0x4f:
 				/* L2T, broadcast */
-				if (ib[idx + 2] & (1 << 31)) {
+				if (radeon_get_ib_value(p, idx + 2) & (1 << 31)) {
 					DRM_ERROR("bad L2T, broadcast DMA_PACKET_COPY\n");
 					return -EINVAL;
 				}
@@ -3386,12 +3041,12 @@
 					DRM_ERROR("bad L2T, broadcast DMA_PACKET_COPY\n");
 					return -EINVAL;
 				}
-				dst_offset = ib[idx+1];
+				dst_offset = radeon_get_ib_value(p, idx+1);
 				dst_offset <<= 8;
-				dst2_offset = ib[idx+2];
+				dst2_offset = radeon_get_ib_value(p, idx+2);
 				dst2_offset <<= 8;
-				src_offset = ib[idx+8];
-				src_offset |= ((u64)(ib[idx+9] & 0xff)) << 32;
+				src_offset = radeon_get_ib_value(p, idx+8);
+				src_offset |= ((u64)(radeon_get_ib_value(p, idx+9) & 0xff)) << 32;
 				if ((src_offset + (count * 4)) > radeon_bo_size(src_reloc->robj)) {
 					dev_warn(p->dev, "DMA L2T, broadcast src buffer too small (%llu %lu)\n",
 							src_offset + (count * 4), radeon_bo_size(src_reloc->robj));
@@ -3414,7 +3069,7 @@
 				p->idx += 10;
 				break;
 			default:
-				DRM_ERROR("bad DMA_PACKET_COPY [%6d] 0x%08x invalid sub cmd\n", idx, ib[idx+0]);
+				DRM_ERROR("bad DMA_PACKET_COPY [%6d] 0x%08x invalid sub cmd\n", idx, header);
 				return -EINVAL;
 			}
 			break;
