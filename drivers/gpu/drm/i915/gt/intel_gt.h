/* SPDX-License-Identifier: MIT */
/*
 * Copyright © 2019 Intel Corporation
 */

#ifndef __INTEL_GT__
#define __INTEL_GT__

#include "intel_engine_types.h"
#include "intel_gt_types.h"
#include "intel_reset.h"

struct drm_i915_private;
struct drm_printer;

struct insert_entries {
	struct i915_address_space *vm;
	struct i915_vma_resource *vma_res;
	enum i915_cache_level level;
	u32 flags;
};

#define GT_TRACE(gt, fmt, ...) do {					\
	const struct intel_gt *gt__ __maybe_unused = (gt);		\
	GEM_TRACE("%s " fmt, dev_name(gt__->i915->drm.dev),		\
		  ##__VA_ARGS__);					\
} while (0)

static inline bool gt_is_root(struct intel_gt *gt)
{
	return !gt->info.id;
}

static inline struct intel_gt *uc_to_gt(struct intel_uc *uc)
{
	return container_of(uc, struct intel_gt, uc);
}

static inline struct intel_gt *guc_to_gt(struct intel_guc *guc)
{
	return container_of(guc, struct intel_gt, uc.guc);
}

static inline struct intel_gt *huc_to_gt(struct intel_huc *huc)
{
	return container_of(huc, struct intel_gt, uc.huc);
}

static inline struct intel_gt *gsc_to_gt(struct intel_gsc *gsc)
{
	return container_of(gsc, struct intel_gt, gsc);
}

void intel_root_gt_init_early(struct drm_i915_private *i915);
int intel_gt_assign_ggtt(struct intel_gt *gt);
int intel_gt_init_mmio(struct intel_gt *gt);
int __must_check intel_gt_init_hw(struct intel_gt *gt);
int intel_gt_init(struct intel_gt *gt);
void intel_gt_driver_register(struct intel_gt *gt);

void intel_gt_driver_unregister(struct intel_gt *gt);
void intel_gt_driver_remove(struct intel_gt *gt);
void intel_gt_driver_release(struct intel_gt *gt);

void intel_gt_driver_late_release_all(struct drm_i915_private *i915);

int intel_gt_wait_for_idle(struct intel_gt *gt, long timeout);

void intel_gt_check_and_clear_faults(struct intel_gt *gt);
void intel_gt_clear_error_registers(struct intel_gt *gt,
				    intel_engine_mask_t engine_mask);

void intel_gt_flush_ggtt_writes(struct intel_gt *gt);
void intel_gt_chipset_flush(struct intel_gt *gt);

static inline u32 intel_gt_scratch_offset(const struct intel_gt *gt,
					  enum intel_gt_scratch_field field)
{
	return i915_ggtt_offset(gt->scratch) + field;
}

static inline bool intel_gt_has_unrecoverable_error(const struct intel_gt *gt)
{
	return test_bit(I915_WEDGED_ON_INIT, &gt->reset.flags) ||
	       test_bit(I915_WEDGED_ON_FINI, &gt->reset.flags);
}

static inline bool intel_gt_is_wedged(const struct intel_gt *gt)
{
	GEM_BUG_ON(intel_gt_has_unrecoverable_error(gt) &&
		   !test_bit(I915_WEDGED, &gt->reset.flags));

	return unlikely(test_bit(I915_WEDGED, &gt->reset.flags));
}

int intel_gt_probe_all(struct drm_i915_private *i915);
int intel_gt_tiles_init(struct drm_i915_private *i915);
void intel_gt_release_all(struct drm_i915_private *i915);

<<<<<<< HEAD
void intel_gt_get_valid_steering_for_reg(struct intel_gt *gt, i915_reg_t reg,
					 u8 *sliceid, u8 *subsliceid);

u32 intel_gt_read_register_fw(struct intel_gt *gt, i915_reg_t reg);
u32 intel_gt_read_register(struct intel_gt *gt, i915_reg_t reg);
=======
#define for_each_gt(gt__, i915__, id__) \
	for ((id__) = 0; \
	     (id__) < I915_MAX_GT; \
	     (id__)++) \
		for_each_if(((gt__) = (i915__)->gt[(id__)]))
>>>>>>> a0696856

void intel_gt_report_steering(struct drm_printer *p, struct intel_gt *gt,
			      bool dump_table);

int intel_gt_probe_all(struct drm_i915_private *i915);
int intel_gt_tiles_init(struct drm_i915_private *i915);
void intel_gt_release_all(struct drm_i915_private *i915);

#define for_each_gt(gt__, i915__, id__) \
	for ((id__) = 0; \
	     (id__) < I915_MAX_GT; \
	     (id__)++) \
		for_each_if(((gt__) = (i915__)->gt[(id__)]))

void intel_gt_info_print(const struct intel_gt_info *info,
			 struct drm_printer *p);

void intel_gt_watchdog_work(struct work_struct *work);

void intel_gt_invalidate_tlbs(struct intel_gt *gt);

struct resource intel_pci_resource(struct pci_dev *pdev, int bar);

#endif /* __INTEL_GT_H__ */<|MERGE_RESOLUTION|>--- conflicted
+++ resolved
@@ -12,13 +12,6 @@
 
 struct drm_i915_private;
 struct drm_printer;
-
-struct insert_entries {
-	struct i915_address_space *vm;
-	struct i915_vma_resource *vma_res;
-	enum i915_cache_level level;
-	u32 flags;
-};
 
 #define GT_TRACE(gt, fmt, ...) do {					\
 	const struct intel_gt *gt__ __maybe_unused = (gt);		\
@@ -97,27 +90,6 @@
 int intel_gt_tiles_init(struct drm_i915_private *i915);
 void intel_gt_release_all(struct drm_i915_private *i915);
 
-<<<<<<< HEAD
-void intel_gt_get_valid_steering_for_reg(struct intel_gt *gt, i915_reg_t reg,
-					 u8 *sliceid, u8 *subsliceid);
-
-u32 intel_gt_read_register_fw(struct intel_gt *gt, i915_reg_t reg);
-u32 intel_gt_read_register(struct intel_gt *gt, i915_reg_t reg);
-=======
-#define for_each_gt(gt__, i915__, id__) \
-	for ((id__) = 0; \
-	     (id__) < I915_MAX_GT; \
-	     (id__)++) \
-		for_each_if(((gt__) = (i915__)->gt[(id__)]))
->>>>>>> a0696856
-
-void intel_gt_report_steering(struct drm_printer *p, struct intel_gt *gt,
-			      bool dump_table);
-
-int intel_gt_probe_all(struct drm_i915_private *i915);
-int intel_gt_tiles_init(struct drm_i915_private *i915);
-void intel_gt_release_all(struct drm_i915_private *i915);
-
 #define for_each_gt(gt__, i915__, id__) \
 	for ((id__) = 0; \
 	     (id__) < I915_MAX_GT; \
@@ -131,6 +103,4 @@
 
 void intel_gt_invalidate_tlbs(struct intel_gt *gt);
 
-struct resource intel_pci_resource(struct pci_dev *pdev, int bar);
-
 #endif /* __INTEL_GT_H__ */