/*
 *  ec.c - ACPI Embedded Controller Driver (v2.1)
 *
 *  Copyright (C) 2006-2008 Alexey Starikovskiy <astarikovskiy@suse.de>
 *  Copyright (C) 2006 Denis Sadykov <denis.m.sadykov@intel.com>
 *  Copyright (C) 2004 Luming Yu <luming.yu@intel.com>
 *  Copyright (C) 2001, 2002 Andy Grover <andrew.grover@intel.com>
 *  Copyright (C) 2001, 2002 Paul Diefenbaugh <paul.s.diefenbaugh@intel.com>
 *
 * ~~~~~~~~~~~~~~~~~~~~~~~~~~~~~~~~~~~~~~~~~~~~~~~~~~~~~~~~~~~~~~~~~~~~~~~~~~
 *
 *  This program is free software; you can redistribute it and/or modify
 *  it under the terms of the GNU General Public License as published by
 *  the Free Software Foundation; either version 2 of the License, or (at
 *  your option) any later version.
 *
 *  This program is distributed in the hope that it will be useful, but
 *  WITHOUT ANY WARRANTY; without even the implied warranty of
 *  MERCHANTABILITY or FITNESS FOR A PARTICULAR PURPOSE.  See the GNU
 *  General Public License for more details.
 *
 *  You should have received a copy of the GNU General Public License along
 *  with this program; if not, write to the Free Software Foundation, Inc.,
 *  59 Temple Place, Suite 330, Boston, MA 02111-1307 USA.
 *
 * ~~~~~~~~~~~~~~~~~~~~~~~~~~~~~~~~~~~~~~~~~~~~~~~~~~~~~~~~~~~~~~~~~~~~~~~~~~
 */

/* Uncomment next line to get verbose printout */
/* #define DEBUG */

#include <linux/kernel.h>
#include <linux/module.h>
#include <linux/init.h>
#include <linux/types.h>
#include <linux/delay.h>
#include <linux/proc_fs.h>
#include <linux/seq_file.h>
#include <linux/interrupt.h>
#include <linux/list.h>
#include <linux/spinlock.h>
#include <asm/io.h>
#include <acpi/acpi_bus.h>
#include <acpi/acpi_drivers.h>
#include <linux/dmi.h>

#define ACPI_EC_CLASS			"embedded_controller"
#define ACPI_EC_DEVICE_NAME		"Embedded Controller"
#define ACPI_EC_FILE_INFO		"info"

#define PREFIX				"ACPI: EC: "

/* EC status register */
#define ACPI_EC_FLAG_OBF	0x01	/* Output buffer full */
#define ACPI_EC_FLAG_IBF	0x02	/* Input buffer full */
#define ACPI_EC_FLAG_BURST	0x10	/* burst mode */
#define ACPI_EC_FLAG_SCI	0x20	/* EC-SCI occurred */

/* EC commands */
enum ec_command {
	ACPI_EC_COMMAND_READ = 0x80,
	ACPI_EC_COMMAND_WRITE = 0x81,
	ACPI_EC_BURST_ENABLE = 0x82,
	ACPI_EC_BURST_DISABLE = 0x83,
	ACPI_EC_COMMAND_QUERY = 0x84,
};

#define ACPI_EC_DELAY		500	/* Wait 500ms max. during EC ops */
#define ACPI_EC_UDELAY_GLK	1000	/* Wait 1ms max. to get global lock */
#define ACPI_EC_CDELAY		10	/* Wait 10us before polling EC */
#define ACPI_EC_MSI_UDELAY	550	/* Wait 550us for MSI EC */

#define ACPI_EC_STORM_THRESHOLD 8	/* number of false interrupts
					   per one transaction */

enum {
	EC_FLAGS_QUERY_PENDING,		/* Query is pending */
	EC_FLAGS_GPE_STORM,		/* GPE storm detected */
	EC_FLAGS_HANDLERS_INSTALLED	/* Handlers for GPE and
					 * OpReg are installed */
};

/* If we find an EC via the ECDT, we need to keep a ptr to its context */
/* External interfaces use first EC only, so remember */
typedef int (*acpi_ec_query_func) (void *data);

struct acpi_ec_query_handler {
	struct list_head node;
	acpi_ec_query_func func;
	acpi_handle handle;
	void *data;
	u8 query_bit;
};

struct transaction {
	const u8 *wdata;
	u8 *rdata;
	unsigned short irq_count;
	u8 command;
	u8 wi;
	u8 ri;
	u8 wlen;
	u8 rlen;
	bool done;
};

static struct acpi_ec {
	acpi_handle handle;
	unsigned long gpe;
	unsigned long command_addr;
	unsigned long data_addr;
	unsigned long global_lock;
	unsigned long flags;
	struct mutex lock;
	wait_queue_head_t wait;
	struct list_head list;
	struct transaction *curr;
	spinlock_t curr_lock;
} *boot_ec, *first_ec;

static int EC_FLAGS_MSI; /* Out-of-spec MSI controller */
static int EC_FLAGS_VALIDATE_ECDT; /* ASUStec ECDTs need to be validated */
static int EC_FLAGS_SKIP_DSDT_SCAN; /* Not all BIOS survive early DSDT scan */

/* --------------------------------------------------------------------------
                             Transaction Management
   -------------------------------------------------------------------------- */

static inline u8 acpi_ec_read_status(struct acpi_ec *ec)
{
	u8 x = inb(ec->command_addr);
	pr_debug(PREFIX "---> status = 0x%2.2x\n", x);
	return x;
}

static inline u8 acpi_ec_read_data(struct acpi_ec *ec)
{
	u8 x = inb(ec->data_addr);
	pr_debug(PREFIX "---> data = 0x%2.2x\n", x);
	return x;
}

static inline void acpi_ec_write_cmd(struct acpi_ec *ec, u8 command)
{
	pr_debug(PREFIX "<--- command = 0x%2.2x\n", command);
	outb(command, ec->command_addr);
}

static inline void acpi_ec_write_data(struct acpi_ec *ec, u8 data)
{
	pr_debug(PREFIX "<--- data = 0x%2.2x\n", data);
	outb(data, ec->data_addr);
}

static int ec_transaction_done(struct acpi_ec *ec)
{
	unsigned long flags;
	int ret = 0;
	spin_lock_irqsave(&ec->curr_lock, flags);
	if (!ec->curr || ec->curr->done)
		ret = 1;
	spin_unlock_irqrestore(&ec->curr_lock, flags);
	return ret;
}

static void start_transaction(struct acpi_ec *ec)
{
	ec->curr->irq_count = ec->curr->wi = ec->curr->ri = 0;
	ec->curr->done = false;
	acpi_ec_write_cmd(ec, ec->curr->command);
}

static void advance_transaction(struct acpi_ec *ec, u8 status)
{
	unsigned long flags;
	spin_lock_irqsave(&ec->curr_lock, flags);
	if (!ec->curr)
		goto unlock;
	if (ec->curr->wlen > ec->curr->wi) {
		if ((status & ACPI_EC_FLAG_IBF) == 0)
			acpi_ec_write_data(ec,
				ec->curr->wdata[ec->curr->wi++]);
		else
			goto err;
	} else if (ec->curr->rlen > ec->curr->ri) {
		if ((status & ACPI_EC_FLAG_OBF) == 1) {
			ec->curr->rdata[ec->curr->ri++] = acpi_ec_read_data(ec);
			if (ec->curr->rlen == ec->curr->ri)
				ec->curr->done = true;
		} else
			goto err;
	} else if (ec->curr->wlen == ec->curr->wi &&
		   (status & ACPI_EC_FLAG_IBF) == 0)
		ec->curr->done = true;
	goto unlock;
err:
	/* false interrupt, state didn't change */
	if (in_interrupt())
		++ec->curr->irq_count;
unlock:
	spin_unlock_irqrestore(&ec->curr_lock, flags);
}

static void acpi_ec_gpe_query(void *ec_cxt);

static int ec_check_sci(struct acpi_ec *ec, u8 state)
{
	if (state & ACPI_EC_FLAG_SCI) {
		if (!test_and_set_bit(EC_FLAGS_QUERY_PENDING, &ec->flags))
			return acpi_os_execute(OSL_EC_BURST_HANDLER,
				acpi_ec_gpe_query, ec);
	}
	return 0;
}

static int ec_poll(struct acpi_ec *ec)
{
	unsigned long flags;
	int repeat = 2; /* number of command restarts */
	while (repeat--) {
		unsigned long delay = jiffies +
			msecs_to_jiffies(ACPI_EC_DELAY);
		do {
			/* don't sleep with disabled interrupts */
			if (EC_FLAGS_MSI || irqs_disabled()) {
				udelay(ACPI_EC_MSI_UDELAY);
				if (ec_transaction_done(ec))
					return 0;
			} else {
				if (wait_event_timeout(ec->wait,
						ec_transaction_done(ec),
						msecs_to_jiffies(1)))
					return 0;
			}
			advance_transaction(ec, acpi_ec_read_status(ec));
		} while (time_before(jiffies, delay));
<<<<<<< HEAD
		if (!ec->curr->irq_count ||
		    (acpi_ec_read_status(ec) & ACPI_EC_FLAG_IBF))
			break;
		/* try restart command if we get any false interrupts */
=======
		if (acpi_ec_read_status(ec) & ACPI_EC_FLAG_IBF)
			break;
>>>>>>> ad1cd745
		pr_debug(PREFIX "controller reset, restart transaction\n");
		spin_lock_irqsave(&ec->curr_lock, flags);
		start_transaction(ec);
		spin_unlock_irqrestore(&ec->curr_lock, flags);
	}
	return -ETIME;
}

static int acpi_ec_transaction_unlocked(struct acpi_ec *ec,
					struct transaction *t)
{
	unsigned long tmp;
	int ret = 0;
	pr_debug(PREFIX "transaction start\n");
	/* disable GPE during transaction if storm is detected */
	if (test_bit(EC_FLAGS_GPE_STORM, &ec->flags)) {
		acpi_disable_gpe(NULL, ec->gpe);
	}
	if (EC_FLAGS_MSI)
		udelay(ACPI_EC_MSI_UDELAY);
	/* start transaction */
	spin_lock_irqsave(&ec->curr_lock, tmp);
	/* following two actions should be kept atomic */
	ec->curr = t;
	start_transaction(ec);
	if (ec->curr->command == ACPI_EC_COMMAND_QUERY)
		clear_bit(EC_FLAGS_QUERY_PENDING, &ec->flags);
	spin_unlock_irqrestore(&ec->curr_lock, tmp);
	ret = ec_poll(ec);
	pr_debug(PREFIX "transaction end\n");
	spin_lock_irqsave(&ec->curr_lock, tmp);
	ec->curr = NULL;
	spin_unlock_irqrestore(&ec->curr_lock, tmp);
	if (test_bit(EC_FLAGS_GPE_STORM, &ec->flags)) {
		/* check if we received SCI during transaction */
		ec_check_sci(ec, acpi_ec_read_status(ec));
		/* it is safe to enable GPE outside of transaction */
		acpi_enable_gpe(NULL, ec->gpe);
	} else if (t->irq_count > ACPI_EC_STORM_THRESHOLD) {
		pr_info(PREFIX "GPE storm detected, "
			"transactions will use polling mode\n");
		set_bit(EC_FLAGS_GPE_STORM, &ec->flags);
	}
	return ret;
}

static int ec_check_ibf0(struct acpi_ec *ec)
{
	u8 status = acpi_ec_read_status(ec);
	return (status & ACPI_EC_FLAG_IBF) == 0;
}

static int ec_wait_ibf0(struct acpi_ec *ec)
{
	unsigned long delay = jiffies + msecs_to_jiffies(ACPI_EC_DELAY);
	/* interrupt wait manually if GPE mode is not active */
	while (time_before(jiffies, delay))
		if (wait_event_timeout(ec->wait, ec_check_ibf0(ec),
					msecs_to_jiffies(1)))
			return 0;
	return -ETIME;
}

static int acpi_ec_transaction(struct acpi_ec *ec, struct transaction *t)
{
	int status;
	u32 glk;
	if (!ec || (!t) || (t->wlen && !t->wdata) || (t->rlen && !t->rdata))
		return -EINVAL;
	if (t->rdata)
		memset(t->rdata, 0, t->rlen);
	mutex_lock(&ec->lock);
	if (ec->global_lock) {
		status = acpi_acquire_global_lock(ACPI_EC_UDELAY_GLK, &glk);
		if (ACPI_FAILURE(status)) {
			status = -ENODEV;
			goto unlock;
		}
	}
	if (ec_wait_ibf0(ec)) {
		pr_err(PREFIX "input buffer is not empty, "
				"aborting transaction\n");
		status = -ETIME;
		goto end;
	}
	status = acpi_ec_transaction_unlocked(ec, t);
end:
	if (ec->global_lock)
		acpi_release_global_lock(glk);
unlock:
	mutex_unlock(&ec->lock);
	return status;
}

static int acpi_ec_burst_enable(struct acpi_ec *ec)
{
	u8 d;
	struct transaction t = {.command = ACPI_EC_BURST_ENABLE,
				.wdata = NULL, .rdata = &d,
				.wlen = 0, .rlen = 1};

	return acpi_ec_transaction(ec, &t);
}

static int acpi_ec_burst_disable(struct acpi_ec *ec)
{
	struct transaction t = {.command = ACPI_EC_BURST_DISABLE,
				.wdata = NULL, .rdata = NULL,
				.wlen = 0, .rlen = 0};

	return (acpi_ec_read_status(ec) & ACPI_EC_FLAG_BURST) ?
				acpi_ec_transaction(ec, &t) : 0;
}

static int acpi_ec_read(struct acpi_ec *ec, u8 address, u8 * data)
{
	int result;
	u8 d;
	struct transaction t = {.command = ACPI_EC_COMMAND_READ,
				.wdata = &address, .rdata = &d,
				.wlen = 1, .rlen = 1};

	result = acpi_ec_transaction(ec, &t);
	*data = d;
	return result;
}

static int acpi_ec_write(struct acpi_ec *ec, u8 address, u8 data)
{
	u8 wdata[2] = { address, data };
	struct transaction t = {.command = ACPI_EC_COMMAND_WRITE,
				.wdata = wdata, .rdata = NULL,
				.wlen = 2, .rlen = 0};

	return acpi_ec_transaction(ec, &t);
}

/*
 * Externally callable EC access functions. For now, assume 1 EC only
 */
int ec_burst_enable(void)
{
	if (!first_ec)
		return -ENODEV;
	return acpi_ec_burst_enable(first_ec);
}

EXPORT_SYMBOL(ec_burst_enable);

int ec_burst_disable(void)
{
	if (!first_ec)
		return -ENODEV;
	return acpi_ec_burst_disable(first_ec);
}

EXPORT_SYMBOL(ec_burst_disable);

int ec_read(u8 addr, u8 * val)
{
	int err;
	u8 temp_data;

	if (!first_ec)
		return -ENODEV;

	err = acpi_ec_read(first_ec, addr, &temp_data);

	if (!err) {
		*val = temp_data;
		return 0;
	} else
		return err;
}

EXPORT_SYMBOL(ec_read);

int ec_write(u8 addr, u8 val)
{
	int err;

	if (!first_ec)
		return -ENODEV;

	err = acpi_ec_write(first_ec, addr, val);

	return err;
}

EXPORT_SYMBOL(ec_write);

int ec_transaction(u8 command,
		   const u8 * wdata, unsigned wdata_len,
		   u8 * rdata, unsigned rdata_len,
		   int force_poll)
{
	struct transaction t = {.command = command,
				.wdata = wdata, .rdata = rdata,
				.wlen = wdata_len, .rlen = rdata_len};
	if (!first_ec)
		return -ENODEV;

	return acpi_ec_transaction(first_ec, &t);
}

EXPORT_SYMBOL(ec_transaction);

static int acpi_ec_query(struct acpi_ec *ec, u8 * data)
{
	int result;
	u8 d;
	struct transaction t = {.command = ACPI_EC_COMMAND_QUERY,
				.wdata = NULL, .rdata = &d,
				.wlen = 0, .rlen = 1};
	if (!ec || !data)
		return -EINVAL;

	/*
	 * Query the EC to find out which _Qxx method we need to evaluate.
	 * Note that successful completion of the query causes the ACPI_EC_SCI
	 * bit to be cleared (and thus clearing the interrupt source).
	 */

	result = acpi_ec_transaction(ec, &t);
	if (result)
		return result;

	if (!d)
		return -ENODATA;

	*data = d;
	return 0;
}

/* --------------------------------------------------------------------------
                                Event Management
   -------------------------------------------------------------------------- */
int acpi_ec_add_query_handler(struct acpi_ec *ec, u8 query_bit,
			      acpi_handle handle, acpi_ec_query_func func,
			      void *data)
{
	struct acpi_ec_query_handler *handler =
	    kzalloc(sizeof(struct acpi_ec_query_handler), GFP_KERNEL);
	if (!handler)
		return -ENOMEM;

	handler->query_bit = query_bit;
	handler->handle = handle;
	handler->func = func;
	handler->data = data;
	mutex_lock(&ec->lock);
	list_add(&handler->node, &ec->list);
	mutex_unlock(&ec->lock);
	return 0;
}

EXPORT_SYMBOL_GPL(acpi_ec_add_query_handler);

void acpi_ec_remove_query_handler(struct acpi_ec *ec, u8 query_bit)
{
	struct acpi_ec_query_handler *handler, *tmp;
	mutex_lock(&ec->lock);
	list_for_each_entry_safe(handler, tmp, &ec->list, node) {
		if (query_bit == handler->query_bit) {
			list_del(&handler->node);
			kfree(handler);
		}
	}
	mutex_unlock(&ec->lock);
}

EXPORT_SYMBOL_GPL(acpi_ec_remove_query_handler);

static void acpi_ec_gpe_query(void *ec_cxt)
{
	struct acpi_ec *ec = ec_cxt;
	u8 value = 0;
	struct acpi_ec_query_handler *handler, copy;

	if (!ec || acpi_ec_query(ec, &value))
		return;
	mutex_lock(&ec->lock);
	list_for_each_entry(handler, &ec->list, node) {
		if (value == handler->query_bit) {
			/* have custom handler for this bit */
			memcpy(&copy, handler, sizeof(copy));
			mutex_unlock(&ec->lock);
			if (copy.func) {
				copy.func(copy.data);
			} else if (copy.handle) {
				acpi_evaluate_object(copy.handle, NULL, NULL, NULL);
			}
			return;
		}
	}
	mutex_unlock(&ec->lock);
}

static u32 acpi_ec_gpe_handler(void *data)
{
	struct acpi_ec *ec = data;
	u8 status;

	pr_debug(PREFIX "~~~> interrupt\n");
	status = acpi_ec_read_status(ec);

	advance_transaction(ec, status);
	if (ec_transaction_done(ec) && (status & ACPI_EC_FLAG_IBF) == 0)
		wake_up(&ec->wait);
	ec_check_sci(ec, status);
	return ACPI_INTERRUPT_HANDLED;
}

/* --------------------------------------------------------------------------
                             Address Space Management
   -------------------------------------------------------------------------- */

static acpi_status
acpi_ec_space_handler(u32 function, acpi_physical_address address,
		      u32 bits, acpi_integer *value,
		      void *handler_context, void *region_context)
{
	struct acpi_ec *ec = handler_context;
	int result = 0, i;
	u8 temp = 0;

	if ((address > 0xFF) || !value || !handler_context)
		return AE_BAD_PARAMETER;

	if (function != ACPI_READ && function != ACPI_WRITE)
		return AE_BAD_PARAMETER;

	if (bits != 8 && acpi_strict)
		return AE_BAD_PARAMETER;

	if (EC_FLAGS_MSI)
		acpi_ec_burst_enable(ec);

	if (function == ACPI_READ) {
		result = acpi_ec_read(ec, address, &temp);
		*value = temp;
	} else {
		temp = 0xff & (*value);
		result = acpi_ec_write(ec, address, temp);
	}

	for (i = 8; unlikely(bits - i > 0); i += 8) {
		++address;
		if (function == ACPI_READ) {
			result = acpi_ec_read(ec, address, &temp);
			(*value) |= ((acpi_integer)temp) << i;
		} else {
			temp = 0xff & ((*value) >> i);
			result = acpi_ec_write(ec, address, temp);
		}
	}

	if (EC_FLAGS_MSI)
		acpi_ec_burst_disable(ec);

	switch (result) {
	case -EINVAL:
		return AE_BAD_PARAMETER;
		break;
	case -ENODEV:
		return AE_NOT_FOUND;
		break;
	case -ETIME:
		return AE_TIME;
		break;
	default:
		return AE_OK;
	}
}

/* --------------------------------------------------------------------------
                              FS Interface (/proc)
   -------------------------------------------------------------------------- */

static struct proc_dir_entry *acpi_ec_dir;

static int acpi_ec_read_info(struct seq_file *seq, void *offset)
{
	struct acpi_ec *ec = seq->private;

	if (!ec)
		goto end;

	seq_printf(seq, "gpe:\t\t\t0x%02x\n", (u32) ec->gpe);
	seq_printf(seq, "ports:\t\t\t0x%02x, 0x%02x\n",
		   (unsigned)ec->command_addr, (unsigned)ec->data_addr);
	seq_printf(seq, "use global lock:\t%s\n",
		   ec->global_lock ? "yes" : "no");
      end:
	return 0;
}

static int acpi_ec_info_open_fs(struct inode *inode, struct file *file)
{
	return single_open(file, acpi_ec_read_info, PDE(inode)->data);
}

static const struct file_operations acpi_ec_info_ops = {
	.open = acpi_ec_info_open_fs,
	.read = seq_read,
	.llseek = seq_lseek,
	.release = single_release,
	.owner = THIS_MODULE,
};

static int acpi_ec_add_fs(struct acpi_device *device)
{
	struct proc_dir_entry *entry = NULL;

	if (!acpi_device_dir(device)) {
		acpi_device_dir(device) = proc_mkdir(acpi_device_bid(device),
						     acpi_ec_dir);
		if (!acpi_device_dir(device))
			return -ENODEV;
	}

	entry = proc_create_data(ACPI_EC_FILE_INFO, S_IRUGO,
				 acpi_device_dir(device),
				 &acpi_ec_info_ops, acpi_driver_data(device));
	if (!entry)
		return -ENODEV;
	return 0;
}

static int acpi_ec_remove_fs(struct acpi_device *device)
{

	if (acpi_device_dir(device)) {
		remove_proc_entry(ACPI_EC_FILE_INFO, acpi_device_dir(device));
		remove_proc_entry(acpi_device_bid(device), acpi_ec_dir);
		acpi_device_dir(device) = NULL;
	}

	return 0;
}

/* --------------------------------------------------------------------------
                               Driver Interface
   -------------------------------------------------------------------------- */
static acpi_status
ec_parse_io_ports(struct acpi_resource *resource, void *context);

static struct acpi_ec *make_acpi_ec(void)
{
	struct acpi_ec *ec = kzalloc(sizeof(struct acpi_ec), GFP_KERNEL);
	if (!ec)
		return NULL;
	ec->flags = 1 << EC_FLAGS_QUERY_PENDING;
	mutex_init(&ec->lock);
	init_waitqueue_head(&ec->wait);
	INIT_LIST_HEAD(&ec->list);
	spin_lock_init(&ec->curr_lock);
	return ec;
}

static acpi_status
acpi_ec_register_query_methods(acpi_handle handle, u32 level,
			       void *context, void **return_value)
{
	char node_name[5];
	struct acpi_buffer buffer = { sizeof(node_name), node_name };
	struct acpi_ec *ec = context;
	int value = 0;
	acpi_status status;

	status = acpi_get_name(handle, ACPI_SINGLE_NAME, &buffer);

	if (ACPI_SUCCESS(status) && sscanf(node_name, "_Q%x", &value) == 1) {
		acpi_ec_add_query_handler(ec, value, handle, NULL, NULL);
	}
	return AE_OK;
}

static acpi_status
ec_parse_device(acpi_handle handle, u32 Level, void *context, void **retval)
{
	acpi_status status;
	unsigned long long tmp = 0;

	struct acpi_ec *ec = context;

	/* clear addr values, ec_parse_io_ports depend on it */
	ec->command_addr = ec->data_addr = 0;

	status = acpi_walk_resources(handle, METHOD_NAME__CRS,
				     ec_parse_io_ports, ec);
	if (ACPI_FAILURE(status))
		return status;

	/* Get GPE bit assignment (EC events). */
	/* TODO: Add support for _GPE returning a package */
	status = acpi_evaluate_integer(handle, "_GPE", NULL, &tmp);
	if (ACPI_FAILURE(status))
		return status;
	ec->gpe = tmp;
	/* Use the global lock for all EC transactions? */
	tmp = 0;
	acpi_evaluate_integer(handle, "_GLK", NULL, &tmp);
	ec->global_lock = tmp;
	ec->handle = handle;
	return AE_CTRL_TERMINATE;
}

static int ec_install_handlers(struct acpi_ec *ec)
{
	acpi_status status;
	if (test_bit(EC_FLAGS_HANDLERS_INSTALLED, &ec->flags))
		return 0;
	status = acpi_install_gpe_handler(NULL, ec->gpe,
				  ACPI_GPE_EDGE_TRIGGERED,
				  &acpi_ec_gpe_handler, ec);
	if (ACPI_FAILURE(status))
		return -ENODEV;
	acpi_set_gpe_type(NULL, ec->gpe, ACPI_GPE_TYPE_RUNTIME);
	acpi_enable_gpe(NULL, ec->gpe);
	status = acpi_install_address_space_handler(ec->handle,
						    ACPI_ADR_SPACE_EC,
						    &acpi_ec_space_handler,
						    NULL, ec);
	if (ACPI_FAILURE(status)) {
		if (status == AE_NOT_FOUND) {
			/*
			 * Maybe OS fails in evaluating the _REG object.
			 * The AE_NOT_FOUND error will be ignored and OS
			 * continue to initialize EC.
			 */
			printk(KERN_ERR "Fail in evaluating the _REG object"
				" of EC device. Broken bios is suspected.\n");
		} else {
			acpi_remove_gpe_handler(NULL, ec->gpe,
				&acpi_ec_gpe_handler);
			return -ENODEV;
		}
	}

	set_bit(EC_FLAGS_HANDLERS_INSTALLED, &ec->flags);
	return 0;
}

static void ec_remove_handlers(struct acpi_ec *ec)
{
	if (ACPI_FAILURE(acpi_remove_address_space_handler(ec->handle,
				ACPI_ADR_SPACE_EC, &acpi_ec_space_handler)))
		pr_err(PREFIX "failed to remove space handler\n");
	if (ACPI_FAILURE(acpi_remove_gpe_handler(NULL, ec->gpe,
				&acpi_ec_gpe_handler)))
		pr_err(PREFIX "failed to remove gpe handler\n");
	clear_bit(EC_FLAGS_HANDLERS_INSTALLED, &ec->flags);
}

static int acpi_ec_add(struct acpi_device *device)
{
	struct acpi_ec *ec = NULL;
	int ret;

	strcpy(acpi_device_name(device), ACPI_EC_DEVICE_NAME);
	strcpy(acpi_device_class(device), ACPI_EC_CLASS);

	/* Check for boot EC */
	if (boot_ec &&
	    (boot_ec->handle == device->handle ||
	     boot_ec->handle == ACPI_ROOT_OBJECT)) {
		ec = boot_ec;
		boot_ec = NULL;
	} else {
		ec = make_acpi_ec();
		if (!ec)
			return -ENOMEM;
	}
	if (ec_parse_device(device->handle, 0, ec, NULL) !=
		AE_CTRL_TERMINATE) {
			kfree(ec);
			return -EINVAL;
	}

	ec->handle = device->handle;

	/* Find and register all query methods */
	acpi_walk_namespace(ACPI_TYPE_METHOD, ec->handle, 1,
			    acpi_ec_register_query_methods, ec, NULL);

	if (!first_ec)
		first_ec = ec;
	device->driver_data = ec;
	acpi_ec_add_fs(device);
	pr_info(PREFIX "GPE = 0x%lx, I/O: command/status = 0x%lx, data = 0x%lx\n",
			  ec->gpe, ec->command_addr, ec->data_addr);

	ret = ec_install_handlers(ec);

	/* EC is fully operational, allow queries */
	clear_bit(EC_FLAGS_QUERY_PENDING, &ec->flags);
	return ret;
}

static int acpi_ec_remove(struct acpi_device *device, int type)
{
	struct acpi_ec *ec;
	struct acpi_ec_query_handler *handler, *tmp;

	if (!device)
		return -EINVAL;

	ec = acpi_driver_data(device);
	ec_remove_handlers(ec);
	mutex_lock(&ec->lock);
	list_for_each_entry_safe(handler, tmp, &ec->list, node) {
		list_del(&handler->node);
		kfree(handler);
	}
	mutex_unlock(&ec->lock);
	acpi_ec_remove_fs(device);
	device->driver_data = NULL;
	if (ec == first_ec)
		first_ec = NULL;
	kfree(ec);
	return 0;
}

static acpi_status
ec_parse_io_ports(struct acpi_resource *resource, void *context)
{
	struct acpi_ec *ec = context;

	if (resource->type != ACPI_RESOURCE_TYPE_IO)
		return AE_OK;

	/*
	 * The first address region returned is the data port, and
	 * the second address region returned is the status/command
	 * port.
	 */
	if (ec->data_addr == 0)
		ec->data_addr = resource->data.io.minimum;
	else if (ec->command_addr == 0)
		ec->command_addr = resource->data.io.minimum;
	else
		return AE_CTRL_TERMINATE;

	return AE_OK;
}

int __init acpi_boot_ec_enable(void)
<<<<<<< HEAD
=======
{
	if (!boot_ec || test_bit(EC_FLAGS_HANDLERS_INSTALLED, &boot_ec->flags))
		return 0;
	if (!ec_install_handlers(boot_ec)) {
		first_ec = boot_ec;
		return 0;
	}
	return -EFAULT;
}

static const struct acpi_device_id ec_device_ids[] = {
	{"PNP0C09", 0},
	{"", 0},
};

/* Some BIOS do not survive early DSDT scan, skip it */
static int ec_skip_dsdt_scan(const struct dmi_system_id *id)
{
	EC_FLAGS_SKIP_DSDT_SCAN = 1;
	return 0;
}

/* ASUStek often supplies us with broken ECDT, validate it */
static int ec_validate_ecdt(const struct dmi_system_id *id)
{
	EC_FLAGS_VALIDATE_ECDT = 1;
	return 0;
}

/* MSI EC needs special treatment, enable it */
static int ec_flag_msi(const struct dmi_system_id *id)
>>>>>>> ad1cd745
{
	EC_FLAGS_MSI = 1;
	EC_FLAGS_VALIDATE_ECDT = 1;
	return 0;
}

static struct dmi_system_id __initdata ec_dmi_table[] = {
	{
	ec_skip_dsdt_scan, "Compal JFL92", {
	DMI_MATCH(DMI_BIOS_VENDOR, "COMPAL"),
	DMI_MATCH(DMI_BOARD_NAME, "JFL92") }, NULL},
	{
	ec_flag_msi, "MSI hardware", {
	DMI_MATCH(DMI_BIOS_VENDOR, "Micro-Star"),
	DMI_MATCH(DMI_CHASSIS_VENDOR, "MICRO-Star") }, NULL},
	{
	ec_validate_ecdt, "ASUS hardware", {
	DMI_MATCH(DMI_BIOS_VENDOR, "ASUS") }, NULL},
	{},
};


int __init acpi_ec_ecdt_probe(void)
{
	acpi_status status;
	struct acpi_ec *saved_ec = NULL;
	struct acpi_table_ecdt *ecdt_ptr;

	boot_ec = make_acpi_ec();
	if (!boot_ec)
		return -ENOMEM;
	/*
	 * Generate a boot ec context
	 */
	dmi_check_system(ec_dmi_table);
	status = acpi_get_table(ACPI_SIG_ECDT, 1,
				(struct acpi_table_header **)&ecdt_ptr);
	if (ACPI_SUCCESS(status)) {
		pr_info(PREFIX "EC description table is found, configuring boot EC\n");
		boot_ec->command_addr = ecdt_ptr->control.address;
		boot_ec->data_addr = ecdt_ptr->data.address;
		boot_ec->gpe = ecdt_ptr->gpe;
		boot_ec->handle = ACPI_ROOT_OBJECT;
		acpi_get_handle(ACPI_ROOT_OBJECT, ecdt_ptr->id, &boot_ec->handle);
		/* Don't trust ECDT, which comes from ASUSTek */
		if (!EC_FLAGS_VALIDATE_ECDT)
			goto install;
		saved_ec = kmalloc(sizeof(struct acpi_ec), GFP_KERNEL);
		if (!saved_ec)
			return -ENOMEM;
		memcpy(saved_ec, boot_ec, sizeof(struct acpi_ec));
	/* fall through */
	}

	if (EC_FLAGS_SKIP_DSDT_SCAN)
		return -ENODEV;

	/* This workaround is needed only on some broken machines,
	 * which require early EC, but fail to provide ECDT */
	printk(KERN_DEBUG PREFIX "Look up EC in DSDT\n");
	status = acpi_get_devices(ec_device_ids[0].id, ec_parse_device,
					boot_ec, NULL);
	/* Check that acpi_get_devices actually find something */
	if (ACPI_FAILURE(status) || !boot_ec->handle)
		goto error;
	if (saved_ec) {
		/* try to find good ECDT from ASUSTek */
		if (saved_ec->command_addr != boot_ec->command_addr ||
		    saved_ec->data_addr != boot_ec->data_addr ||
		    saved_ec->gpe != boot_ec->gpe ||
		    saved_ec->handle != boot_ec->handle)
			pr_info(PREFIX "ASUSTek keeps feeding us with broken "
			"ECDT tables, which are very hard to workaround. "
			"Trying to use DSDT EC info instead. Please send "
			"output of acpidump to linux-acpi@vger.kernel.org\n");
		kfree(saved_ec);
		saved_ec = NULL;
	} else {
		/* We really need to limit this workaround, the only ASUS,
		* which needs it, has fake EC._INI method, so use it as flag.
		* Keep boot_ec struct as it will be needed soon.
		*/
		acpi_handle dummy;
		if (!dmi_name_in_vendors("ASUS") ||
		    ACPI_FAILURE(acpi_get_handle(boot_ec->handle, "_INI",
							&dummy)))
			return -ENODEV;
	}
install:
	if (!ec_install_handlers(boot_ec)) {
		first_ec = boot_ec;
		return 0;
	}
error:
	kfree(boot_ec);
	boot_ec = NULL;
	return -ENODEV;
}

static int acpi_ec_suspend(struct acpi_device *device, pm_message_t state)
{
	struct acpi_ec *ec = acpi_driver_data(device);
	/* Stop using GPE */
	acpi_disable_gpe(NULL, ec->gpe);
	return 0;
}

static int acpi_ec_resume(struct acpi_device *device)
{
	struct acpi_ec *ec = acpi_driver_data(device);
	/* Enable use of GPE back */
	acpi_enable_gpe(NULL, ec->gpe);
	return 0;
}

static struct acpi_driver acpi_ec_driver = {
	.name = "ec",
	.class = ACPI_EC_CLASS,
	.ids = ec_device_ids,
	.ops = {
		.add = acpi_ec_add,
		.remove = acpi_ec_remove,
		.suspend = acpi_ec_suspend,
		.resume = acpi_ec_resume,
		},
};

int __init acpi_ec_init(void)
{
	int result = 0;

	acpi_ec_dir = proc_mkdir(ACPI_EC_CLASS, acpi_root_dir);
	if (!acpi_ec_dir)
		return -ENODEV;

	/* Now register the driver for the EC */
	result = acpi_bus_register_driver(&acpi_ec_driver);
	if (result < 0) {
		remove_proc_entry(ACPI_EC_CLASS, acpi_root_dir);
		return -ENODEV;
	}

	return result;
}

/* EC driver currently not unloadable */
#if 0
static void __exit acpi_ec_exit(void)
{

	acpi_bus_unregister_driver(&acpi_ec_driver);

	remove_proc_entry(ACPI_EC_CLASS, acpi_root_dir);

	return;
}
#endif	/* 0 */<|MERGE_RESOLUTION|>--- conflicted
+++ resolved
@@ -234,15 +234,8 @@
 			}
 			advance_transaction(ec, acpi_ec_read_status(ec));
 		} while (time_before(jiffies, delay));
-<<<<<<< HEAD
-		if (!ec->curr->irq_count ||
-		    (acpi_ec_read_status(ec) & ACPI_EC_FLAG_IBF))
-			break;
-		/* try restart command if we get any false interrupts */
-=======
 		if (acpi_ec_read_status(ec) & ACPI_EC_FLAG_IBF)
 			break;
->>>>>>> ad1cd745
 		pr_debug(PREFIX "controller reset, restart transaction\n");
 		spin_lock_irqsave(&ec->curr_lock, flags);
 		start_transaction(ec);
@@ -891,8 +884,6 @@
 }
 
 int __init acpi_boot_ec_enable(void)
-<<<<<<< HEAD
-=======
 {
 	if (!boot_ec || test_bit(EC_FLAGS_HANDLERS_INSTALLED, &boot_ec->flags))
 		return 0;
@@ -924,7 +915,6 @@
 
 /* MSI EC needs special treatment, enable it */
 static int ec_flag_msi(const struct dmi_system_id *id)
->>>>>>> ad1cd745
 {
 	EC_FLAGS_MSI = 1;
 	EC_FLAGS_VALIDATE_ECDT = 1;
