#include <linux/kernel.h>
#include <linux/ide.h>

#include "ide-disk.h"

static int smart_enable(ide_drive_t *drive)
{
	struct ide_cmd cmd;
	struct ide_taskfile *tf = &cmd.tf;

	memset(&cmd, 0, sizeof(cmd));
	tf->feature = ATA_SMART_ENABLE;
	tf->lbam    = ATA_SMART_LBAM_PASS;
	tf->lbah    = ATA_SMART_LBAH_PASS;
	tf->command = ATA_CMD_SMART;
<<<<<<< HEAD
	cmd.tf_flags = IDE_TFLAG_TF | IDE_TFLAG_DEVICE;
=======
	cmd.valid.out.tf = IDE_VALID_OUT_TF | IDE_VALID_DEVICE;
	cmd.valid.in.tf  = IDE_VALID_IN_TF  | IDE_VALID_DEVICE;
>>>>>>> 6574612f

	return ide_no_data_taskfile(drive, &cmd);
}

static int get_smart_data(ide_drive_t *drive, u8 *buf, u8 sub_cmd)
{
	struct ide_cmd cmd;
	struct ide_taskfile *tf = &cmd.tf;

	memset(&cmd, 0, sizeof(cmd));
	tf->feature = sub_cmd;
	tf->nsect   = 0x01;
	tf->lbam    = ATA_SMART_LBAM_PASS;
	tf->lbah    = ATA_SMART_LBAH_PASS;
	tf->command = ATA_CMD_SMART;
<<<<<<< HEAD
	cmd.tf_flags = IDE_TFLAG_TF | IDE_TFLAG_DEVICE;
=======
	cmd.valid.out.tf = IDE_VALID_OUT_TF | IDE_VALID_DEVICE;
	cmd.valid.in.tf  = IDE_VALID_IN_TF  | IDE_VALID_DEVICE;
>>>>>>> 6574612f
	cmd.protocol = ATA_PROT_PIO;

	return ide_raw_taskfile(drive, &cmd, buf, 1);
}

static int proc_idedisk_read_cache
	(char *page, char **start, off_t off, int count, int *eof, void *data)
{
	ide_drive_t	*drive = (ide_drive_t *) data;
	char		*out = page;
	int		len;

	if (drive->dev_flags & IDE_DFLAG_ID_READ)
		len = sprintf(out, "%i\n", drive->id[ATA_ID_BUF_SIZE] / 2);
	else
		len = sprintf(out, "(none)\n");

	PROC_IDE_READ_RETURN(page, start, off, count, eof, len);
}

static int proc_idedisk_read_capacity
	(char *page, char **start, off_t off, int count, int *eof, void *data)
{
	ide_drive_t*drive = (ide_drive_t *)data;
	int len;

	len = sprintf(page, "%llu\n", (long long)ide_gd_capacity(drive));

	PROC_IDE_READ_RETURN(page, start, off, count, eof, len);
}

static int proc_idedisk_read_smart(char *page, char **start, off_t off,
				   int count, int *eof, void *data, u8 sub_cmd)
{
	ide_drive_t	*drive = (ide_drive_t *)data;
	int		len = 0, i = 0;

	(void)smart_enable(drive);

	if (get_smart_data(drive, page, sub_cmd) == 0) {
		unsigned short *val = (unsigned short *) page;
		char *out = (char *)val + SECTOR_SIZE;

		page = out;
		do {
			out += sprintf(out, "%04x%c", le16_to_cpu(*val),
				       (++i & 7) ? ' ' : '\n');
			val += 1;
		} while (i < SECTOR_SIZE / 2);
		len = out - page;
	}

	PROC_IDE_READ_RETURN(page, start, off, count, eof, len);
}

static int proc_idedisk_read_sv
	(char *page, char **start, off_t off, int count, int *eof, void *data)
{
	return proc_idedisk_read_smart(page, start, off, count, eof, data,
				       ATA_SMART_READ_VALUES);
}

static int proc_idedisk_read_st
	(char *page, char **start, off_t off, int count, int *eof, void *data)
{
	return proc_idedisk_read_smart(page, start, off, count, eof, data,
				       ATA_SMART_READ_THRESHOLDS);
}

ide_proc_entry_t ide_disk_proc[] = {
	{ "cache",	  S_IFREG|S_IRUGO, proc_idedisk_read_cache,    NULL },
	{ "capacity",	  S_IFREG|S_IRUGO, proc_idedisk_read_capacity, NULL },
	{ "geometry",	  S_IFREG|S_IRUGO, proc_ide_read_geometry,     NULL },
	{ "smart_values", S_IFREG|S_IRUSR, proc_idedisk_read_sv,       NULL },
	{ "smart_thresholds", S_IFREG|S_IRUSR, proc_idedisk_read_st,   NULL },
	{ NULL, 0, NULL, NULL }
};

ide_devset_rw_field(bios_cyl, bios_cyl);
ide_devset_rw_field(bios_head, bios_head);
ide_devset_rw_field(bios_sect, bios_sect);
ide_devset_rw_field(failures, failures);
ide_devset_rw_field(lun, lun);
ide_devset_rw_field(max_failures, max_failures);

const struct ide_proc_devset ide_disk_settings[] = {
	IDE_PROC_DEVSET(acoustic,	0,   254),
	IDE_PROC_DEVSET(address,	0,     2),
	IDE_PROC_DEVSET(bios_cyl,	0, 65535),
	IDE_PROC_DEVSET(bios_head,	0,   255),
	IDE_PROC_DEVSET(bios_sect,	0,    63),
	IDE_PROC_DEVSET(failures,	0, 65535),
	IDE_PROC_DEVSET(lun,		0,     7),
	IDE_PROC_DEVSET(max_failures,	0, 65535),
	IDE_PROC_DEVSET(multcount,	0,    16),
	IDE_PROC_DEVSET(nowerr,		0,     1),
	IDE_PROC_DEVSET(wcache,		0,     1),
	{ NULL },
};<|MERGE_RESOLUTION|>--- conflicted
+++ resolved
@@ -13,12 +13,8 @@
 	tf->lbam    = ATA_SMART_LBAM_PASS;
 	tf->lbah    = ATA_SMART_LBAH_PASS;
 	tf->command = ATA_CMD_SMART;
-<<<<<<< HEAD
-	cmd.tf_flags = IDE_TFLAG_TF | IDE_TFLAG_DEVICE;
-=======
 	cmd.valid.out.tf = IDE_VALID_OUT_TF | IDE_VALID_DEVICE;
 	cmd.valid.in.tf  = IDE_VALID_IN_TF  | IDE_VALID_DEVICE;
->>>>>>> 6574612f
 
 	return ide_no_data_taskfile(drive, &cmd);
 }
@@ -34,12 +30,8 @@
 	tf->lbam    = ATA_SMART_LBAM_PASS;
 	tf->lbah    = ATA_SMART_LBAH_PASS;
 	tf->command = ATA_CMD_SMART;
-<<<<<<< HEAD
-	cmd.tf_flags = IDE_TFLAG_TF | IDE_TFLAG_DEVICE;
-=======
 	cmd.valid.out.tf = IDE_VALID_OUT_TF | IDE_VALID_DEVICE;
 	cmd.valid.in.tf  = IDE_VALID_IN_TF  | IDE_VALID_DEVICE;
->>>>>>> 6574612f
 	cmd.protocol = ATA_PROT_PIO;
 
 	return ide_raw_taskfile(drive, &cmd, buf, 1);
